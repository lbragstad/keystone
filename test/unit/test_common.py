--- conflicted
+++ resolved
@@ -167,14 +167,7 @@
                     tenantId="%s"/> ' % (pswd, user, tenant_id)
         resp, content = header.request(url, "POST", body=body,
                                   headers={"Content-Type": "application/xml",
-                                         "ACCEPT": "application/xml"})
-<<<<<<< HEAD
-        dom = etree.fromstring(content)
-        root = dom.find("{http://docs.openstack.org/idm/api/v1.0}token")
-        token_root = root.attrib
-        token = str(token_root['id'])
-=======
-        
+                                         "ACCEPT": "application/xml"})        
         if int(resp['status']) == 200:
             dom = etree.fromstring(content)
             root = dom.find("{http://docs.openstack.org/idm/api/v1.0}token")
@@ -182,7 +175,6 @@
             token = str(token_root['id'])
         else:
             token = None
->>>>>>> 969247d0
         if type == 'token':
             return token
         else:
@@ -273,10 +265,6 @@
     resp, content = header.request(url, "DELETE", body='{}',
                               headers={"Content-Type": "application/json",
                                        "X-Auth-Token": auth_token})
-<<<<<<< HEAD
-=======
-    print content
->>>>>>> 969247d0
     return resp
 
 
