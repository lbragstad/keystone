import os
import sys
# Need to access identity module
sys.path.append(os.path.abspath(os.path.join(os.path.abspath(__file__),
                                '..', '..', '..', '..', 'keystone')))
import unittest
import httplib2
import json

from lxml import etree
import test_common as util


class tenant_group_test(unittest.TestCase):

    def setUp(self):
        self.token = util.get_token('joeuser', 'secrete', 'token')
        self.tenant = util.get_tenant()
        self.user = util.get_user()
        self.userdisabled = util.get_userdisabled()
        self.auth_token = util.get_auth_token()
        self.exp_auth_token = util.get_exp_auth_token()
        self.disabled_token = util.get_disabled_token()
        self.tenant_group = 'test_tenant_group_add'

    def tearDown(self):
        resp, content = util.delete_tenant_group(self.tenant_group,
                                            self.tenant,
                                            self.auth_token)
        resp, content = util.delete_tenant(self.tenant, self.auth_token)


class create_tenant_group_test(tenant_group_test):

    def test_tenant_group_create(self):

        resp, content = util.delete_tenant(self.tenant, str(self.auth_token))
        if int(resp['status']) == 500:
            self.fail('IDM fault')
        elif int(resp['status']) == 503:
            self.fail('Service Not Available')
        resp, content = util.create_tenant(self.tenant, str(self.auth_token))
        resp, content = util.delete_tenant_group(self.tenant_group,
                                              self.tenant,
                                              str(self.auth_token))
        resp, content = util.create_tenant_group(self.tenant_group,
                                              self.tenant,
                                              str(self.auth_token))

        if int(resp['status']) not in (200, 201):
            self.fail('Failed due to %d' % int(resp['status']))

    def test_tenant_group_create_xml(self):
        resp, content = util.delete_tenant_xml(self.tenant,
                                               str(self.auth_token))
        resp, content = util.create_tenant_xml(self.tenant,
                                               str(self.auth_token))
        resp, content = util.delete_tenant_group_xml(self.tenant_group,
                                                  self.tenant,
                                                  str(self.auth_token))
        resp, content = util.create_tenant_group_xml(self.tenant_group,
                                                  self.tenant,
                                                  str(self.auth_token))

        content = etree.fromstring(content)
        if int(resp['status']) == 500:
            self.fail('IDM fault')
        elif int(resp['status']) == 503:
            self.fail('Service Not Available')
        if int(resp['status']) not in (200, 201):
            self.fail('Failed due to %d' % int(resp['status']))

    def test_tenant_group_create_again(self):
        resp, content = util.create_tenant(self.tenant,
                                           str(self.auth_token))
        resp, content = util.create_tenant_group(self.tenant_group,
                                              self.tenant,
                                              str(self.auth_token))
        resp, content = util.create_tenant_group(self.tenant_group,
                                              self.tenant,
                                              str(self.auth_token))
        if int(resp['status']) == 200:
            self.tenant = content['tenant']['id']
            self.tenant_group = content['group']['id']
        if int(resp['status']) == 500:
            self.fail('IDM fault')
        elif int(resp['status']) == 503:
            self.fail('Service Not Available')
            self.assertEqual(409, int(resp['status']))

    def test_tenant_group_create_again_xml(self):
        resp, content = util.create_tenant_xml("test_tenant",
                                               str(self.auth_token))
        resp, content = util.create_tenant_group_xml(self.tenant_group,
                                                  self.tenant,
                                                  str(self.auth_token))
        resp_new, content_new = util.create_tenant_group_xml(self.tenant_group,
                                                  self.tenant,
                                                  str(self.auth_token))
        if int(resp['status']) == 500:
            self.fail('IDM fault')
        elif int(resp['status']) == 503:
            self.fail('Service Not Available')
            self.assertEqual(409, int(resp['status']))

    def test_tenant_group_create_unauthorized_token(self):
        header = httplib2.Http(".cache")
        resp, content = util.create_tenant(self.tenant, str(self.auth_token))
        if int(resp['status']) == 200:
            self.tenant = content['tenant']['id']
        resp, content = util.create_tenant_group_xml(self.tenant_group,
                                                  self.tenant,
                                                  str(self.auth_token))

        if int(resp['status']) == 200:
            self.tenant_group = resp['group']['id']
        url = '%stenant/%s/groups' % (util.URL, self.tenant)
        body = {"group": {"id": self.tenant_group,
                          "description": "A description ..."}}
        resp, content = header.request(url, "POST", body=json.dumps(body),
                             headers={"Content-Type": "application/json",
                                      "X-Auth-Token": self.token})
        if int(resp['status']) == 500:
            self.fail('IDM fault')
        elif int(resp['status']) == 503:
            self.fail('Service Not Available')
            self.assertEqual(401, int(resp['status']))

    def test_tenant_group_create_unauthorized_token_xml(self):
        header = httplib2.Http(".cache")
        resp, content = util.create_tenant(self.tenant, str(self.auth_token))
        if int(resp['status']) == 200:
            self.tenant = content['tenant']['id']
        url = '%stenant/%s/groups' % (util.URL, self.tenant)
        body = '<?xml version="1.0" encoding="UTF-8"?> \
                <group xmlns="http://docs.openstack.org/idm/api/v1.0" \
                id="%s"><description>A description...</description> \
                </group>' % self.tenant_group
        resp, content = header.request(url, "POST", body=body,
                                  headers={"Content-Type": "application/xml",
                                           "X-Auth-Token": self.token,
                                           "ACCEPT": "application/xml"})
        if int(resp['status']) == 500:
            self.fail('IDM fault')
        elif int(resp['status']) == 503:
            self.fail('Service Not Available')
        self.assertEqual(401, int(resp['status']))

    def test_tenant_group_create_expired_token(self):
        header = httplib2.Http(".cache")
        resp, content = util.create_tenant(self.tenant, str(self.auth_token))
        if int(resp['status']) == 200:
            self.tenant = content['tenant']['id']
        url = '%stenant/%s/groups' % (util.URL, self.tenant)
        body = {"group": {"id": self.tenant_group,
                "description": "A description ..."}}
        resp, content = header.request(url, "POST", body=json.dumps(body),
                              headers={"Content-Type": "application/json",
                                       "X-Auth-Token": self.exp_auth_token})
        if int(resp['status']) == 500:
            self.fail('IDM fault')
        elif int(resp['status']) == 503:
            self.fail('Service Not Available')
        self.assertEqual(403, int(resp['status']))

    def test_tenant_group_create_expired_token_xml(self):
        header = httplib2.Http(".cache")
        resp, content = util.create_tenant_xml(self.tenant,
                                               str(self.auth_token))
        content = etree.fromstring(content)
        if int(resp['status']) == 200:
            self.tenant = content.get('id')
        url = '%stenant/%s/groups' % (util.URL, self.tenant)
        body = '<?xml version="1.0" encoding="UTF-8"?> \
                <group xmlns="http://docs.openstack.org/idm/api/v1.0" \
                 id="%s"> \
                <description>A description...</description> \
                </group>' % self.tenant
        resp, content = header.request(url, "POST", body=body,
                                  headers={"Content-Type": "application/xml",
                                           "X-Auth-Token": self.exp_auth_token,
                                           "ACCEPT": "application/xml"})
        if int(resp['status']) == 500:
            self.fail('IDM fault')
        elif int(resp['status']) == 503:
            self.fail('Service Not Available')
        self.assertEqual(403, int(resp['status']))

    def test_tenant_group_create_missing_token(self):
        header = httplib2.Http(".cache")
        resp, content = util.create_tenant(self.tenant, str(self.auth_token))
        if int(resp['status']) == 200:
            self.tenant = content['tenant']['id']
        url = '%stenant/%s/groups' % (util.URL, self.tenant)
        body = {"group": {"id": self.tenant_group,
                "description": "A description ..."}}
        resp, content = header.request(url, "POST", body=json.dumps(body),
                          headers={"Content-Type": "application/json"})
        if int(resp['status']) == 500:
            self.fail('IDM fault')
        elif int(resp['status']) == 503:
            self.fail('Service Not Available')
        self.assertEqual(401, int(resp['status']))

    def test_tenant_group_create_missing_token_xml(self):
        header = httplib2.Http(".cache")
        resp, content = util.create_tenant_xml(self.tenant,
                                               str(self.auth_token))
        content = etree.fromstring(content)
        if int(resp['status']) == 200:
            self.tenant = content.get('id')
        url = '%stenant/%s/groups' % (util.URL, self.tenant)
        body = '<?xml version="1.0" encoding="UTF-8"?> \
                <group xmlns="http://docs.openstack.org/idm/api/v1.0" \
                id="%s"> \
                <description>A description...</description> \
                </group>' % self.tenant_group
        resp, content = header.request(url, "POST", body=body,
                                  headers={"Content-Type": "application/xml",
                                           "ACCEPT": "application/xml"})
        if int(resp['status']) == 500:
            self.fail('IDM fault')
        elif int(resp['status']) == 503:
            self.fail('Service Not Available')
        self.assertEqual(401, int(resp['status']))

    def test_tenant_group_create_disabled_token(self):
        header = httplib2.Http(".cache")
        resp, content = util.create_tenant(self.tenant, str(self.auth_token))
        if int(resp['status']) == 200:
            self.tenant = content['tenant']['id']

        url = '%stenant/%s/groups' % (util.URL, self.tenant)
        body = '{"group": { "id": "%s", \
            "description": "A description ..." } }' % self.tenant_group
        resp, content = header.request(url, "POST", body=body,
                                  headers={"Content-Type": "application/json",
                                          "X-Auth-Token": self.disabled_token})

        if int(resp['status']) == 500:
            self.fail('IDM fault')
        elif int(resp['status']) == 503:
            self.fail('Service Not Available')
        self.assertEqual(403, int(resp['status']))

    def test_tenant_group_create_disabled_token_xml(self):
        header = httplib2.Http(".cache")
        resp, content = util.create_tenant_xml(self.tenant,
                str(self.auth_token))
        content = etree.fromstring(content)
        if int(resp['status']) == 200:
            self.tenant = content.get('id')

        url = '%stenant/%s/groups' % (util.URL, self.tenant)
        body = '<?xml version="1.0" encoding="UTF-8"?> \
        <group xmlns="http://docs.openstack.org/idm/api/v1.0" \
        id="%s"> \
        <description>A description...</description> \
        </group>' % self.tenant_group
        resp, content = header.request(url, "POST", body=body,
                                  headers={"Content-Type": "application/xml",
                                           "X-Auth-Token": self.disabled_token,
                                           "ACCEPT": "application/xml"})
        if int(resp['status']) == 500:
            self.fail('IDM fault')
        elif int(resp['status']) == 503:
            self.fail('Service Not Available')
        self.assertEqual(403, int(resp['status']))

    def test_tenant_group_create_invalid_token(self):
        header = httplib2.Http(".cache")
        resp, content = util.create_tenant(self.tenant, str(self.auth_token))
        if int(resp['status']) == 200:
            self.tenant = content['tenant']['id']

        url = '%stenant/%s/groups' % (util.URL, self.tenant)
        body = '{"group": { "id": "%s", \
            "description": "A description ..." } }' % self.tenant
        resp, content = header.request(url, "POST", body=body,
                                  headers={"Content-Type": "application/json",
                                           "X-Auth-Token": 'nonexsitingtoken'})

        if int(resp['status']) == 500:
            self.fail('IDM fault')
        elif int(resp['status']) == 503:
            self.fail('Service Not Available')
        self.assertEqual(404, int(resp['status']))

    def test_tenant_group_create_invalid_token_xml(self):
        header = httplib2.Http(".cache")
        resp, content = util.create_tenant_xml(self.tenant,
                                               str(self.auth_token))
        content = etree.fromstring(content)
        if int(resp['status']) == 200:
            self.tenant = content.get('id')

        url = '%stenant/%s/groups' % (util.URL, self.tenant)
        body = '<?xml version="1.0" encoding="UTF-8"?> \
                 <group xmlns="http://docs.openstack.org/idm/api/v1.0" \
                 id="%s"> \
                <description>A description...</description> \
                </group>' % self.tenant_group
        resp, content = header.request(url, "POST", body=body,
                                  headers={"Content-Type": "application/xml",
                                           "X-Auth-Token": 'nonexsitingtoken',
                                           "ACCEPT": "application/xml"})

        if int(resp['status']) == 500:
            self.fail('IDM fault')
        elif int(resp['status']) == 503:
            self.fail('Service Not Available')
        self.assertEqual(404, int(resp['status']))


class get_tenant_groups_test(tenant_group_test):

    def test_get_tenant_groups(self):
        header = httplib2.Http(".cache")
        resp, content = util.create_tenant(self.tenant, str(self.auth_token))

        resp, content = util.create_tenant_group(self.tenant_group,
                                              self.tenant,
                                              str(self.auth_token))

        url = '%stenant/%s/groups' % (util.URL, self.tenant)

        resp, content = header.request(url, "GET", body='{}',
                                  headers={"Content-Type": "application/json",
                                           "X-Auth-Token": self.auth_token})
        if int(resp['status']) == 500:
            self.fail('IDM fault')
        elif int(resp['status']) == 503:
            self.fail('Service Not Available')
        self.assertEqual(200, int(resp['status']))

    def test_get_tenant_groups_xml(self):
        header = httplib2.Http(".cache")
        resp, content = util.create_tenant(self.tenant, str(self.auth_token))

        resp, content = util.create_tenant_group_xml(self.tenant_group,
                                                  self.tenant,
                                                  str(self.auth_token))
        url = '%stenant/%s/groups' % (util.URL, self.tenant)
        resp, content = header.request(url, "GET", body='',
                                  headers={"Content-Type": "application/xml",
                                           "X-Auth-Token": self.auth_token,
                                           "ACCEPT": "application/xml"})
        if int(resp['status']) == 500:
            self.fail('IDM fault')
        elif int(resp['status']) == 503:
            self.fail('Service Not Available')
        self.assertEqual(200, int(resp['status']))

    def test_get_tenant_groups_unauthorized_token(self):
        header = httplib2.Http(".cache")
        resp, content = util.create_tenant(self.tenant, str(self.auth_token))

        resp, content = util.create_tenant_group(self.tenant_group,
                                              self.tenant,
                                              str(self.auth_token))
        url = '%stenant/%s/groups' % (util.URL, self.tenant)
        #test for Content-Type = application/json
        resp, content = header.request(url, "GET", body='{}',
                                  headers={"Content-Type": "application/json",
                                           "X-Auth-Token": self.token})
        if int(resp['status']) == 500:
            self.fail('IDM fault')
        elif int(resp['status']) == 503:
            self.fail('Service Not Available')
        self.assertEqual(401, int(resp['status']))

    def test_get_tenant_groups_unauthorized_token_xml(self):
        header = httplib2.Http(".cache")
        resp, content = util.create_tenant(self.tenant, str(self.auth_token))
        resp, content = util.create_tenant_group(self.tenant_group,
                                              self.tenant,
                                              str(self.auth_token))
        url = '%stenant/%s/groups' % (util.URL, self.tenant)
        #test for Content-Type = application/json
        resp, content = header.request(url, "GET", body='',
                                  headers={"Content-Type": "application/xml",
                                           "X-Auth-Token": self.token,
                                           "ACCEPT": "application/xml"})
        if int(resp['status']) == 500:
            self.fail('IDM fault')
        elif int(resp['status']) == 503:
            self.fail('Service Not Available')
        self.assertEqual(401, int(resp['status']))

    def test_get_tenant_groups_exp_token(self):
        header = httplib2.Http(".cache")
        resp, content = util.create_tenant(self.tenant, str(self.auth_token))
        resp, content = util.create_tenant_group(self.tenant_group,
                                              self.tenant,
                                              str(self.auth_token))
        url = '%stenant/%s/groups' % (util.URL, self.tenant)
        #test for Content-Type = application/json
        resp, content = header.request(url, "GET", body='{}',
                                  headers={"Content-Type": "application/json",
                                          "X-Auth-Token": self.exp_auth_token})
        if int(resp['status']) == 500:
            self.fail('IDM fault')
        elif int(resp['status']) == 503:
            self.fail('Service Not Available')
        self.assertEqual(403, int(resp['status']))

    def test_get_tenant_groups_exp_token_xml(self):
        header = httplib2.Http(".cache")
        resp, content = util.create_tenant(self.tenant, str(self.auth_token))
        resp, content = util.create_tenant_group(self.tenant_group,
                                              self.tenant,
                                              str(self.auth_token))
        url = '%stenant/%s/groups' % (util.URL, self.tenant)
        #test for Content-Type = application/json
        resp, content = header.request(url, "GET", body='',
                                  headers={"Content-Type": "application/xml",
                                           "X-Auth-Token": self.exp_auth_token,
                                           "ACCEPT": "application/xml"})
        if int(resp['status']) == 500:
            self.fail('IDM fault')
        elif int(resp['status']) == 503:
            self.fail('Service Not Available')
        self.assertEqual(403, int(resp['status']))


class get_tenant_group_test(tenant_group_test):

    def test_get_tenant_group(self):
        header = httplib2.Http(".cache")
        resp, content = util.create_tenant(self.tenant, str(self.auth_token))
        resp, content = util.create_tenant_group(self.tenant_group,
                                              self.tenant,
                                              str(self.auth_token))
        url = '%stenant/%s/groups/%s' % (util.URL, self.tenant,
                                         self.tenant_group)
        #test for Content-Type = application/json
        resp, content = header.request(url, "GET", body='{}',
                                  headers={"Content-Type": "application/json",
                                           "X-Auth-Token": self.auth_token})
        if int(resp['status']) == 500:
            self.fail('IDM fault')
        elif int(resp['status']) == 503:
            self.fail('Service Not Available')
        self.assertEqual(200, int(resp['status']))

    def test_get_tenant_group_xml(self):
        header = httplib2.Http(".cache")
        resp, content = util.create_tenant(self.tenant, str(self.auth_token))
        resp, content = util.create_tenant_group(self.tenant_group,
                                              self.tenant,
                                              str(self.auth_token))
        url = '%stenant/%s/groups/%s' % (util.URL, self.tenant,
                                         self.tenant_group)
        #test for Content-Type = application/xml
        resp, content = header.request(url, "GET", body='',
                                  headers={"Content-Type": "application/xml",
                                           "X-Auth-Token": self.auth_token,
                                           "ACCEPT": "application/xml"})
        if int(resp['status']) == 500:
            self.fail('IDM fault')
        elif int(resp['status']) == 503:
            self.fail('Service Not Available')
        self.assertEqual(200, int(resp['status']))

    def test_get_tenant_group_bad(self):
        header = httplib2.Http(".cache")
        resp, content = util.create_tenant(self.tenant, str(self.auth_token))
        resp, content = util.create_tenant_group(self.tenant_group,
                                              self.tenant,
                                              str(self.auth_token))
        url = '%stenant/%s/groups/%s' % (util.URL, 'tenant_bad',
                                         self.tenant_group)

        #test for Content-Type = application/json
        resp, content = header.request(url, "GET", body='{',
                                  headers={"Content-Type": "application/json",
                                           "X-Auth-Token": self.auth_token})
        if int(resp['status']) == 500:
            self.fail('IDM fault')
        elif int(resp['status']) == 503:
            self.fail('Service Not Available')
        self.assertEqual(404, int(resp['status']))

    def test_get_tenant_group_bad_xml(self):
        header = httplib2.Http(".cache")
        resp, content = util.create_tenant(self.tenant, str(self.auth_token))
        resp, content = util.create_tenant_group(self.tenant_group,
                                              self.tenant,
                                              str(self.auth_token))
        url = '%stenant/%s/groups/%s' % (util.URL, 'tenant_bad',
                                         self.tenant_group)
        #test for Content-Type = application/json
        resp, content = header.request(url, "GET", body='{',
                                  headers={"Content-Type": "application/xml",
                                           "X-Auth-Token": self.auth_token,
                                           "ACCEPT": "application/xml"})
        if int(resp['status']) == 500:
            self.fail('IDM fault')
        elif int(resp['status']) == 503:
            self.fail('Service Not Available')
        self.assertEqual(404, int(resp['status']))

    def test_get_tenant_group_not_found(self):
        header = httplib2.Http(".cache")
        resp, content = util.create_tenant(self.tenant, str(self.auth_token))
        resp, content = util.create_tenant_group(self.tenant_group,
                                              self.tenant,
                                              str(self.auth_token))
        url = '%stenant/%s/groups/%s' % (util.URL, self.tenant,
                                         'nonexistinggroup')
        #test for Content-Type = application/json
        resp, content = header.request(url, "GET", body='{}',
                                  headers={"Content-Type": "application/json",
                                           "X-Auth-Token": self.auth_token})
        if int(resp['status']) == 500:
            self.fail('IDM fault')
        elif int(resp['status']) == 503:
            self.fail('Service Not Available')
        self.assertEqual(404, int(resp['status']))

    def test_get_tenant_group_not_found_xml(self):
        header = httplib2.Http(".cache")
        resp, content = util.create_tenant(self.tenant, str(self.auth_token))
        resp, content = util.create_tenant_group(self.tenant_group,
                                              self.tenant,
                                              str(self.auth_token))
        url = '%stenant/%s/groups/%s' % (util.URL, self.tenant,
                                         'nonexistinggroup')

        #test for Content-Type = application/json
        resp, content = header.request(url, "GET", body='',
                                  headers={"Content-Type": "application/xml",
                                           "X-Auth-Token": self.auth_token,
                                           "ACCEPT": "application/xml"})
        if int(resp['status']) == 500:
            self.fail('IDM fault')
        elif int(resp['status']) == 503:
            self.fail('Service Not Available')
        self.assertEqual(404, int(resp['status']))


class update_tenant_group_test(tenant_group_test):

    def test_update_tenant_group(self):
        header = httplib2.Http(".cache")
        resp, content = util.create_tenant(self.tenant, str(self.auth_token))
        resp, content = util.delete_tenant_group(self.tenant_group,
                                            self.tenant,
                                            str(self.auth_token))
        resp, content = util.create_tenant_group(self.tenant_group,
                                              self.tenant,
                                              str(self.auth_token))
        url = '%stenant/%s/groups/%s' % (util.URL, self.tenant,
                                         self.tenant_group)

        data = '{"group": { "id":"%s","description": "A NEW description..." ,\
                "tenantId":"%s" }}' % (self.tenant_group, self.tenant)
        #test for Content-Type = application/json

        resp, content = header.request(url, "PUT", body=data,
                                  headers={"Content-Type": "application/json",
                                           "X-Auth-Token": self.auth_token})

        body = json.loads(content)
        if int(resp['status']) == 500:
            self.fail('IDM fault')
        elif int(resp['status']) == 503:
            self.fail('Service Not Available')
        self.assertEqual(200, int(resp['status']))
        self.assertEqual(self.tenant_group, body['group']['id'])
        self.assertEqual('A NEW description...', body['group']['description'])

    def test_update_tenant_group_xml(self):
        header = httplib2.Http(".cache")
        resp, content = util.delete_tenant(self.tenant, str(self.auth_token))

        resp, content = util.create_tenant(self.tenant, str(self.auth_token))

        resp, content = util.delete_tenant_group(self.tenant_group,
                                            self.tenant,
                                            str(self.auth_token))

        resp, content = util.create_tenant_group(self.tenant_group,
                                              self.tenant,
                                              str(self.auth_token))

        url = '%stenant/%s/groups/%s' % (util.URL, self.tenant,
                                         self.tenant_group)

        data = '<group xmlns="http://docs.openstack.org/idm/api/v1.0" \
             tenantId="%s" id="%s"> \
             <description>A NEW description...</description> \
             </group>' % (self.tenant, self.tenant_group)

        #test for Content-Type = application/json
        resp, content = header.request(url, "PUT", body=data,
                                headers={"Content-Type": "application/xml",
                                         "X-Auth-Token": self.auth_token,
                                         "ACCEPT": "application/xml"})

        body = etree.fromstring(content)
        desc = body.find("{http://docs.openstack.org/idm/api/v1.0}description")

        if int(resp['status']) == 500:
            self.fail('IDM fault')
        elif int(resp['status']) == 503:
            self.fail('Service Not Available')

        self.assertEqual(200, int(resp['status']))
        self.assertEqual(str(self.tenant_group), str(body.get('id')))
        self.assertEqual('A NEW description...', desc.text)

    def test_update_tenant_group_bad(self):
        header = httplib2.Http(".cache")
        resp, content = util.create_tenant(self.tenant, str(self.auth_token))
        resp, content = util.delete_tenant_group(self.tenant_group,
                                            self.tenant,
                                            str(self.auth_token))
        resp, content = util.create_tenant_group(self.tenant_group,
                                              self.tenant,
                                              str(self.auth_token))
        url = '%stenant/%s/groups/%s' % (util.URL, self.tenant,
                                         self.tenant_group)
        data = '{"group": { "description_bad": "A NEW description...",\
            "id":"%s","tenantId":"%s"  }}' % (self.tenant_group, self.tenant)
        #test for Content-Type = application/json

        resp, content = header.request(url, "PUT", body=data,
                                  headers={"Content-Type": "application/json",
                                           "X-Auth-Token": self.auth_token})
        if int(resp['status']) == 500:
            self.fail('IDM fault')
        elif int(resp['status']) == 503:
            self.fail('Service Not Available')
        self.assertEqual(400, int(resp['status']))

    def test_update_tenant_group_bad_xml(self):
        header = httplib2.Http(".cache")
        resp, content = util.create_tenant(self.tenant, str(self.auth_token))
        resp, content = util.delete_tenant_group(self.tenant_group,
                                            self.tenant,
                                            str(self.auth_token))
        resp, content = util.create_tenant_group(self.tenant_group,
                                              self.tenant,
                                              str(self.auth_token))
        url = '%stenant/%s/groups/%s' % (util.URL, self.tenant,
                                         self.tenant_group)
        data = '<?xml version="1.0" encoding="UTF-8"?> \
             <group xmlns="http://docs.openstack.org/idm/api/v1.0" \
             tenantId="%s" id="%s"> \
             <description_bad>A NEW description...</description> \
             </group>' % (self.tenant, self.tenant_group)
        #test for Content-Type = application/json
        resp, content = header.request(url, "PUT", body=data,
                                  headers={"Content-Type": "application/xml",
                                           "X-Auth-Token": self.auth_token,
                                           "ACCEPT": "application/xml"})
        if int(resp['status']) == 500:
            self.fail('IDM fault')
        elif int(resp['status']) == 503:
            self.fail('Service Not Available')
        self.assertEqual(400, int(resp['status']))

    def test_update_tenant_group_not_found(self):
        header = httplib2.Http(".cache")
        resp, content = util.create_tenant(self.tenant, str(self.auth_token))
        resp, content = util.delete_tenant_group(self.tenant_group,
                                            self.tenant,
                                            str(self.auth_token))
        resp, content = util.create_tenant_group(self.tenant_group,
                                              self.tenant,
                                              str(self.auth_token))
        url = '%stenant/%s/groups/NonexistingID' % (util.URL, self.tenant)

        data = '{"group": { "description": "A NEW description...",\
            "id":"NonexistingID", "tenantId"="test_tenant"  }}'
        #test for Content-Type = application/json
        resp, content = header.request(url, "GET", body=data,
                                  headers={"Content-Type": "application/json",
                                           "X-Auth-Token": self.auth_token})
        if int(resp['status']) == 500:
            self.fail('IDM fault')
        elif int(resp['status']) == 503:
            self.fail('Service Not Available')
        self.assertEqual(404, int(resp['status']))

    def test_update_tenant_group_not_found_xml(self):
        header = httplib2.Http(".cache")
        resp, content = util.create_tenant(self.tenant, str(self.auth_token))
        url = '%stenant/%s/groups/NonexistingID' % (util.URL, self.tenant)
        data = '<?xml version="1.0" encoding="UTF-8"?> \
             <group xmlns="http://docs.openstack.org/idm/api/v1.0" \
             id="NonexistingID", "tenant_id"="test_tenant"> \
             <description_bad>A NEW description...</description> \
             </group>'
        #test for Content-Type = application/json
        resp, content = header.request(url, "GET", body=data,
                                  headers={"Content-Type": "application/xml",
                                           "X-Auth-Token": self.auth_token,
                                           "ACCEPT": "application/xml"})
        if int(resp['status']) == 500:
            self.fail('IDM fault')
        elif int(resp['status']) == 503:
            self.fail('Service Not Available')
        self.assertEqual(404, int(resp['status']))


class delete_tenant_group_test(tenant_group_test):

    def test_delete_tenant_group_not_found(self):
        resp, content = util.delete_tenant_group("test_tenant_delete111",
                                            self.tenant,
                                            str(self.auth_token))
        self.assertEqual(404, int(resp['status']))

    def test_delete_tenant_group_not_found_xml(self):
        resp, content = util.delete_tenant_group_xml("test_tenant_delete111",
                                                self.tenant,
                                                str(self.auth_token))
        self.assertEqual(404, int(resp['status']))

    def test_delete_tenant_group(self):
        resp, content = util.create_tenant("test_tenant_delete",
                                      str(self.auth_token))
        resp, content = util.create_tenant_group('test_tenant_group_delete',
                                              "test_tenant_delete",
                                              str(self.auth_token))
        resp, content = util.delete_tenant_group('test_tenant_group_delete',
                                              "test_tenant_delete",
                                              str(self.auth_token))
        resp, content = util.delete_tenant("test_tenant_delete",
                                      str(self.auth_token))
        self.assertEqual(204, int(resp['status']))

    def test_delete_tenant_group_xml(self):
        resp, content = util.create_tenant("test_tenant_delete",
                                      str(self.auth_token))
        resp, content = util.create_tenant_group('test_tenant_group_delete',
                                              "test_tenant_delete",
                                              str(self.auth_token))
        resp, content = util.delete_tenant_group('test_tenant_group_delete',
                                              "test_tenant_delete",
                                              str(self.auth_token))
        resp, content = util.delete_tenant_xml("test_tenant_delete",
                                          str(self.auth_token))
        self.assertEqual(204, int(resp['status']))


class add_user_tenant_group_test(tenant_group_test):

    def setUp(self):
        self.token = util.get_token('joeuser', 'secrete', 'token')
        self.tenant = 'test_tenant'
        self.user = util.get_user()
        self.userdisabled = util.get_userdisabled()
        self.auth_token = util.get_auth_token()
        self.exp_auth_token = util.get_exp_auth_token()
        self.disabled_token = util.get_disabled_token()
        self.tenant_group = 'test_tenant_group_add'

    def tearDown(self):
        resp, content = util.delete_user_tenant_group(self.tenant,
                                                   self.tenant_group,
                                                   self.user,
                                                   str(self.auth_token))

        resp, content = util.delete_user(self.tenant, self.user,
                                      str(self.auth_token))
        resp, content = util.delete_tenant_group(self.tenant_group,
                                            self.tenant,
                                            self.auth_token)
        resp, content = util.delete_tenant(self.tenant, self.auth_token)

    def test_add_user_tenant_group(self):
        resp, content = util.create_tenant(self.tenant, str(self.auth_token))

        resp, content = util.create_tenant_group(self.tenant_group,
                                              self.tenant,
                                              str(self.auth_token))

        resp, content = util.create_user(self.tenant, self.user,
                                      str(self.auth_token))
        resp, content = util.add_user_tenant_group(self.tenant,
                                                   self.tenant_group,
                                                   self.user,
                                                   str(self.auth_token))

        if int(resp['status']) == 500:
            self.fail('IDM fault')
        elif int(resp['status']) == 503:
            self.fail('Service Not Available')
        if int(resp['status']) not in (200, 201):
            self.fail('Failed due to %d' % int(resp['status']))

    def test_add_user_tenant_group_xml(self):
        resp, content = util.create_tenant(self.tenant, str(self.auth_token))
        resp, content = util.create_tenant_group(self.tenant_group,
                                                 self.tenant,
                                                 str(self.auth_token))
        resp, content = util.create_user(self.tenant, self.user,
                                      str(self.auth_token))
        resp, content = util.add_user_tenant_group_xml(self.tenant,
                                                    self.tenant_group,
                                                    self.user,
                                                    str(self.auth_token))

        if int(resp['status']) == 500:
            self.fail('IDM fault')
        elif int(resp['status']) == 503:
            self.fail('Service Not Available')
        if int(resp['status']) not in (200, 201):
            self.fail('Failed due to %d' % int(resp['status']))

    def test_add_user_tenant_group_conflict(self):
        resp, content = util.create_tenant(self.tenant, str(self.auth_token))
        resp, content = util.create_tenant_group(self.tenant_group,
                                              self.tenant,
                                              str(self.auth_token))
        resp, content = util.create_user(self.tenant, self.user,
                                      str(self.auth_token))
        resp, content = util.add_user_tenant_group(self.tenant,
                                                   self.tenant_group,
                                                   self.user,
                                                   str(self.auth_token))
        resp, content = util.add_user_tenant_group(self.tenant,
                                                   self.tenant_group,
                                                   self.user,
                                                   str(self.auth_token))
        if int(resp['status']) == 500:
            self.fail('IDM fault')
        elif int(resp['status']) == 503:
            self.fail('Service Not Available')
        self.assertEqual(409, int(resp['status']))

    def test_add_user_tenant_group_conflict_xml(self):
        resp, content = util.create_tenant(self.tenant, str(self.auth_token))
        resp, content = util.create_tenant_group(self.tenant_group,
                                              self.tenant,
                                              str(self.auth_token))
        resp, content = util.create_user(self.tenant, self.user,
                                      str(self.auth_token))
        resp, content = util.add_user_tenant_group_xml(self.tenant,
                                                self.tenant_group,
                                              self.user, str(self.auth_token))
        resp, content = util.add_user_tenant_group_xml(self.tenant,
                                                self.tenant_group,
                                                self.user,
                                                str(self.auth_token))

        if int(resp['status']) == 500:
            self.fail('IDM fault')
        elif int(resp['status']) == 503:
            self.fail('Service Not Available')
        self.assertEqual(409, int(resp['status']))

    def test_add_user_tenant_group_unauthorized(self):
        resp, content = util.create_tenant(self.tenant, str(self.auth_token))
        resp, content = util.create_tenant_group(self.tenant_group,
                                              self.tenant,
                                              str(self.auth_token))
        resp, content = util.create_user(self.tenant, self.user,
                                      str(self.auth_token))

        resp, content = util.add_user_tenant_group(self.tenant,
                                                   self.tenant_group,
                                                   self.user, self.token)

        if int(resp['status']) == 500:
            self.fail('IDM fault')
        elif int(resp['status']) == 503:
            self.fail('Service Not Available')
        self.assertEqual(401, int(resp['status']))

    def test_add_user_tenant_group_unauthorized_xml(self):
        resp, content = util.create_tenant(self.tenant, str(self.auth_token))
        resp, content = util.create_tenant_group(self.tenant_group,
                                              self.tenant,
                                              str(self.auth_token))
        resp, content = util.create_user(self.tenant, self.user,
                                         str(self.auth_token))

        resp, content = util.add_user_tenant_group_xml(self.tenant,
                                                    self.tenant_group,
                                                    self.user, self.token)

        if int(resp['status']) == 500:
            self.fail('IDM fault')
        elif int(resp['status']) == 503:
            self.fail('Service Not Available')
        self.assertEqual(401, int(resp['status']))

    def test_add_user_tenant_group_forbidden(self):
        resp, content = util.create_tenant(self.tenant, str(self.auth_token))
        resp, content = util.create_tenant_group(self.tenant_group,
                                                 self.tenant,
                                                 str(self.auth_token))
        resp, content = util.create_user(self.tenant, self.user,
                                      str(self.auth_token))

        resp, content = util.add_user_tenant_group(self.tenant,
                                                   self.tenant_group,
                                                   self.user,
                                                   self.disabled_token)

        if int(resp['status']) == 500:
            self.fail('IDM fault')
        elif int(resp['status']) == 503:
            self.fail('Service Not Available')
        self.assertEqual(403, int(resp['status']))

    def test_add_user_tenant_group_forbidden_xml(self):
        resp, content = util.create_tenant(self.tenant, str(self.auth_token))
        resp, content = util.create_tenant_group(self.tenant_group,
                                              self.tenant,
                                              str(self.auth_token))
        resp, content = util.create_user(self.tenant, self.user,
                                      str(self.auth_token))

        resp, content = util.add_user_tenant_group_xml(self.tenant,
                                                    self.tenant_group,
                                                    self.user,
                                                    self.disabled_token)

        if int(resp['status']) == 500:
            self.fail('IDM fault')
        elif int(resp['status']) == 503:
            self.fail('Service Not Available')
        self.assertEqual(403, int(resp['status']))


class get_users_tenant_group_test(tenant_group_test):

    def setUp(self):
        self.token = util.get_token('joeuser', 'secrete', 'token')
        self.tenant = 'test_tenant'
        self.user = util.get_user()
        self.userdisabled = util.get_userdisabled()
        self.auth_token = util.get_auth_token()
        self.exp_auth_token = util.get_exp_auth_token()
        self.disabled_token = util.get_disabled_token()
        self.tenant_group = 'test_tenant_group_add'

    def tearDown(self):
        resp, content = util.delete_user_tenant_group(self.tenant,
                                                   self.tenant_group,
                                                   self.user,
                                                   str(self.auth_token))

        resp, content = util.delete_user(self.tenant, self.user,
                                      str(self.auth_token))
        resp, content = util.delete_tenant_group(self.tenant_group,
                                            self.tenant,
                                            self.auth_token)
        resp, content = util.delete_tenant(self.tenant, self.auth_token)

    def test_get_users_tenant_group(self):
        resp, content = util.create_tenant(self.tenant, str(self.auth_token))
        if int(resp['status']) == 500:
            self.fail('IDM fault')
        elif int(resp['status']) == 503:
            self.fail('Service Not Available')
        resp, content = util.create_tenant_group(self.tenant_group,
                                              self.tenant,
                                              str(self.auth_token))

        resp, content = util.create_user(self.tenant, self.user,
                                      str(self.auth_token))
        resp, content = util.add_user_tenant_group(self.tenant,
                                                   self.tenant_group,
                                                   self.user,
                                                   str(self.auth_token))
        resp, content = util.get_user_tenant_group(self.tenant,
                                                   self.tenant_group,
                                                   str(self.auth_token))

        self.assertEqual(200, int(resp['status']))

    def test_get_users_tenant_group_xml(self):
        resp, content = util.create_tenant(self.tenant, str(self.auth_token))
        if int(resp['status']) == 500:
            self.fail('IDM fault')
        elif int(resp['status']) == 503:
            self.fail('Service Not Available')
        resp, content = util.create_tenant_group(self.tenant_group,
                                              self.tenant,
                                              str(self.auth_token))
        resp, content = util.create_user(self.tenant, self.user,
                                      str(self.auth_token))
        resp, content = util.add_user_tenant_group_xml(self.tenant,
                                                    self.tenant_group,
                                                    self.user,
                                                    str(self.auth_token))
        resp, content = util.get_user_tenant_group_xml(self.tenant,
                                                    self.tenant_group,
                                                    str(self.auth_token))

        self.assertEqual(200, int(resp['status']))

    def test_get_users_tenant_group_unauthorized(self):
        resp, content = util.create_tenant(self.tenant, str(self.auth_token))
        if int(resp['status']) == 500:
            self.fail('IDM fault')
        elif int(resp['status']) == 503:
            self.fail('Service Not Available')
        resp, content = util.create_tenant_group(self.tenant_group,
                                              self.tenant,
                                              str(self.auth_token))
        resp, content = util.create_user(self.tenant, self.user,
                                      str(self.auth_token))

        resp, content = util.add_user_tenant_group(self.tenant,
                                                self.tenant_group,
                                                self.user,
                                                self.auth_token)

        resp, content = util.get_user_tenant_group(self.tenant,
                                                   self.tenant_group,
                                                   str(self.token))
        self.assertEqual(401, int(resp['status']))

    def test_get_users_tenant_group_unauthorized_xml(self):
        resp, content = util.create_tenant(self.tenant, str(self.auth_token))
        if int(resp['status']) == 500:
            self.fail('IDM fault')
        elif int(resp['status']) == 503:
            self.fail('Service Not Available')

        resp, content = util.create_tenant_group(self.tenant_group,
                                              self.tenant,
                                              str(self.auth_token))
        resp, content = util.create_user(self.tenant, self.user,
                                      str(self.auth_token))

        resp, content = util.add_user_tenant_group(self.tenant,
                                                   self.tenant_group,
                                                   self.user, self.auth_token)
        resp, content = util.get_user_tenant_group_xml(self.tenant,
                                                    self.tenant_group,
                                                    str(self.token))
        self.assertEqual(401, int(resp['status']))

    def test_get_users_tenant_group_forbidden(self):
        resp, content = util.create_tenant(self.tenant, str(self.auth_token))
        if int(resp['status']) == 500:
            self.fail('IDM fault')
        elif int(resp['status']) == 503:
            self.fail('Service Not Available')
        resp, content = util.create_tenant_group(self.tenant_group,
                                              self.tenant,
                                              str(self.auth_token))
        resp, content = util.create_user(self.tenant, self.user,
                                      str(self.auth_token))

        resp, content = util.add_user_tenant_group(self.tenant,
                                                   self.tenant_group,
                                                   self.user, self.auth_token)
        resp, content = util.get_user_tenant_group(self.tenant,
                                                self.tenant_group,
                                                str(self.disabled_token))

        self.assertEqual(403, int(resp['status']))

    def test_get_users_tenant_group_forbidden_xml(self):
        resp, content = util.create_tenant(self.tenant, str(self.auth_token))
        if int(resp['status']) == 500:
            self.fail('IDM fault')
        elif int(resp['status']) == 503:
            self.fail('Service Not Available')
        resp, content = util.create_tenant_group(self.tenant_group,
                                              self.tenant,
                                              str(self.auth_token))
        resp, content = util.create_user(self.tenant, self.user,
                                      str(self.auth_token))

        resp, content = util.add_user_tenant_group(self.tenant,
                                                   self.tenant_group,
                                                   self.user, self.auth_token)
        resp, content = util.get_user_tenant_group_xml(self.tenant,
                                                    self.tenant_group,
                                                    str(self.disabled_token))

        self.assertEqual(403, int(resp['status']))

    def test_get_users_tenant_group_expired(self):
        resp, content = util.create_tenant(self.tenant, str(self.auth_token))
        if int(resp['status']) == 500:
            self.fail('IDM fault')
        elif int(resp['status']) == 503:
            self.fail('Service Not Available')
        resp, content = util.create_tenant_group(self.tenant_group,
                                              self.tenant,
                                              str(self.auth_token))
        resp, content = util.create_user(self.tenant, self.user,
                                      str(self.auth_token))

        resp, content = util.add_user_tenant_group(self.tenant,
                                                   self.tenant_group,
                                                   self.user, self.auth_token)
        resp, content = util.get_user_tenant_group(self.tenant,
                                                   self.tenant_group,
                                                   str(self.exp_auth_token))
        self.assertEqual(403, int(resp['status']))

    def test_get_users_tenant_group_expired_xml(self):
        resp, content = util.create_tenant(self.tenant, str(self.auth_token))
        if int(resp['status']) == 500:
            self.fail('IDM fault')
        elif int(resp['status']) == 503:
            self.fail('Service Not Available')
        resp, content = util.create_tenant_group(self.tenant_group,
                                              self.tenant,
                                              str(self.auth_token))
        resp, content = util.create_user(self.tenant, self.user,
                                      str(self.auth_token))

        resp, content = util.add_user_tenant_group(self.tenant,
                                                   self.tenant_group,
                                                self.user, self.auth_token)
        resp, content = util.get_user_tenant_group_xml(self.tenant,
                                                    self.tenant_group,
                                                    str(self.exp_auth_token))

        self.assertEqual(403, int(resp['status']))


class delete_users_tenant_group_test(tenant_group_test):

    def test_delete_user_tenant_group(self):
        resp, content = util.create_tenant(self.tenant, str(self.auth_token))
        if int(resp['status']) == 500:
            self.fail('IDM fault')
        elif int(resp['status']) == 503:
            self.fail('Service Not Available')
        resp, content = util.create_tenant_group(self.tenant_group,
                                              self.tenant,
                                              str(self.auth_token))
        resp, content = util.create_user(self.tenant, self.user,
                                      str(self.auth_token))
        resp, content = util.add_user_tenant_group(self.tenant,
                                                self.tenant_group,
                                                self.user,
                                                str(self.auth_token))
        resp, content = util.delete_user_tenant_group(self.tenant,
                                                   self.tenant_group,
                                                   self.user,
                                                   str(self.auth_token))

        self.assertEqual(204, int(resp['status']))

    def test_delete_user_tenant_group_xml(self):
        resp, content = util.create_tenant(self.tenant, str(self.auth_token))
        if int(resp['status']) == 500:
            self.fail('IDM fault')
        elif int(resp['status']) == 503:
            self.fail('Service Not Available')
        resp, content = util.create_tenant_group(self.tenant_group,
                                              self.tenant,
                                              str(self.auth_token))
        resp, content = util.create_user(self.tenant, self.user,
                                      str(self.auth_token))
        resp, content = util.add_user_tenant_group_xml(self.tenant,
                                                    self.tenant_group,
                                                    self.user,
                                                    str(self.auth_token))
        resp, content = util.delete_user_tenant_group_xml(self.tenant,
                                                    self.tenant_group,
                                                    self.user,
                                                    str(self.auth_token))

        self.assertEqual(204, int(resp['status']))

    def test_delete_user_tenant_group_notfound(self):
        resp, content = util.delete_user_tenant_group(self.tenant,
                                                   self.tenant_group,
                                                   'NonExistinguser',
                                                   str(self.auth_token))
        if int(resp['status']) == 500:
            self.fail('IDM fault')
        elif int(resp['status']) == 503:
            self.fail('Service Not Available')
        self.assertEqual(404, int(resp['status']))

    def test_delete_user_tenant_group_notfound_xml(self):
        resp, content = util.delete_user_tenant_group_xml(self.tenant,
                                                   self.tenant_group,
                                                   'NonExistinguser',
                                                   str(self.auth_token))
        if int(resp['status']) == 500:
            self.fail('IDM fault')
        elif int(resp['status']) == 503:
            self.fail('Service Not Available')
        self.assertEqual(404, int(resp['status']))

<<<<<<< HEAD
=======

def run():
    unittest.main()

>>>>>>> 42e8bf27
if __name__ == '__main__':
    unittest.main()<|MERGE_RESOLUTION|>--- conflicted
+++ resolved
@@ -1191,12 +1191,5 @@
             self.fail('Service Not Available')
         self.assertEqual(404, int(resp['status']))
 
-<<<<<<< HEAD
-=======
-
-def run():
-    unittest.main()
-
->>>>>>> 42e8bf27
 if __name__ == '__main__':
     unittest.main()