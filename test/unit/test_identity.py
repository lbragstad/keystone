<<<<<<< HEAD
import os
import sys
# Need to access identity module
path = os.path.abspath(os.path.join(os.path.dirname(__file__), '..', os.pathsep, '..', os.pathsep, '..', 'keystone'))
print path
sys.path.append()
import identity
import unittest
from webtest import TestApp
=======
>>>>>>> b42d40a7
import httplib2
import json
from lxml import etree
import unittest
from webtest import TestApp

URL = 'http://localhost:8080/v1.0/'


def get_token(user, pswd, kind=''):
        h = httplib2.Http(".cache")
        url = '%stoken' % URL
        body = {"passwordCredentials": {"username": user,
                                        "password": pswd}}
        resp, content = h.request(url, "POST", body=json.dumps(body),
                                  headers={"Content-Type": "application/json"})
        content = json.loads(content)
        token = str(content['auth']['token']['id'])
        if kind == 'token':
            return token
        else:
            return (resp, content)


def get_token_xml(user, pswd, type=''):
        h = httplib2.Http(".cache")
        url = '%stoken' % URL
        body = '<?xml version="1.0" encoding="UTF-8"?> \
                <passwordCredentials \
                xmlns="http://docs.openstack.org/idm/api/v1.0" \
                password="%s" username="%s" \
                tenantId="77654"/> ' % (pswd, user)
        resp, content = h.request(url, "POST", body=body,\
                                headers={"Content-Type": "application/xml",
                                         "ACCEPT": "application/xml"})
        dom = etree.fromstring(content)
        root = dom.find("{http://docs.openstack.org/idm/api/v1.0}token")
        token_root = root.attrib
        token = str(token_root['id'])
        if type == 'token':
            return token
        else:
            return (resp, content)


def delete_token(token, auth_token):
    h = httplib2.Http(".cache")
    url = '%stoken/%s' % (URL, token)
    resp, content = h.request(url, "DELETE", body='', \
                            headers={"Content-Type": "application/json", \
                                     "X-Auth-Token": auth_token})
    return (resp, content)


def delete_token_xml(token, auth_token):
    h = httplib2.Http(".cache")
    url = '%stoken/%s' % (URL, token)
    resp, content = h.request(url, "DELETE", body='',\
                            headers={"Content-Type": "application/xml", \
                                     "X-Auth-Token": auth_token,
                                     "ACCEPT": "application/xml"})
    return (resp, content)


def create_tenant(tenantid, auth_token):
    h = httplib2.Http(".cache")

    url = '%stenants' % (URL)
    body = {"tenant": {"id": tenantid,
                       "description": "A description ...",
                       "enabled": True}}
    resp, content = h.request(url, "POST", body=json.dumps(body),
                              headers={"Content-Type": "application/json",
                                       "X-Auth-Token": auth_token})
    return (resp, content)


def create_tenant_xml(tenantid, auth_token):
    h = httplib2.Http(".cache")
    url = '%stenants' % (URL)
    body = '<?xml version="1.0" encoding="UTF-8"?> \
            <tenant xmlns="http://docs.openstack.org/idm/api/v1.0" \
            enabled="true" id="%s"> \
            <description>A description...</description> \
            </tenant>' % tenantid
    resp, content = h.request(url, "POST", body=body,\
                              headers={"Content-Type": "application/xml",\
                              "X-Auth-Token": auth_token,
                              "ACCEPT": "application/xml"})
    return (resp, content)


def delete_tenant(tenantid, auth_token):
    h = httplib2.Http(".cache")
    url = '%stenants/%s' % (URL, tenantid)
    resp, content = h.request(url, "DELETE", body='{}',\
                            headers={"Content-Type": "application/json",\
                                     "X-Auth-Token": auth_token})
    return (resp, content)


def delete_tenant_xml(tenantid, auth_token):
    h = httplib2.Http(".cache")
    url = '%stenants/%s' % (URL, tenantid)
    resp, content = h.request(url, "DELETE", body='',\
                            headers={"Content-Type": "application/xml",\
                                     "X-Auth-Token": auth_token,
                                     "ACCEPT": "application/xml"})
    return (resp, content)


def get_tenant():
    return '1234'


def get_user():
    return '1234'


def get_userdisabled():
    return '1234'


def get_auth_token():
    return '999888777666'


def get_exp_auth_token():
    return '000999'


def get_disabled_token():
    return '999888777'


class identity_test(unittest.TestCase):

    #Given _a_ to make inherited test cases in an order.
    #here to call below method will call as last test case

    def test_a_get_version(self):
        h = httplib2.Http(".cache")
        url = URL
        resp, content = h.request(url, "GET", body="",
                                  headers={"Content-Type": "application/json"})
        self.assertEqual(200, int(resp['status']))
        self.assertEqual('application/json', resp['content-type'])

    def test_a_get_version(self):
        h = httplib2.Http(".cache")
        url = URL
        resp, content = h.request(url, "GET", body="",
                                headers={"Content-Type": "application/xml",
                                         "ACCEPT": "application/xml"})
        self.assertEqual(200, int(resp['status']))
        self.assertEqual('application/xml', resp['content-type'])


class authorize_test(identity_test):

    def setUp(self):
        self.token = get_token('joeuser', 'secrete', 'token')
        self.tenant = get_tenant()
        self.user = get_user()
        self.userdisabled = get_userdisabled()
        self.auth_token = get_auth_token()
        self.exp_auth_token = get_exp_auth_token()
        self.disabled_token = get_disabled_token()

    def tearDown(self):
        delete_token(self.token, self.auth_token)

    def test_a_authorize(self):
        resp, content = get_token('joeuser', 'secrete')
        self.assertEqual(200, int(resp['status']))
        self.assertEqual('application/json', resp['content-type'])

    def test_a_authorize_xml(self):
        resp, content = get_token_xml('joeuser', 'secrete')
        self.assertEqual(200, int(resp['status']))
        self.assertEqual('application/xml', resp['content-type'])

    def test_a_authorize_user_disaabled(self):
        h = httplib2.Http(".cache")
        url = '%stoken' % URL
        body = {"passwordCredentials": {"username": "disabled",
                                        "password": "secrete"}}
        resp, content = h.request(url, "POST", body=json.dumps(body),
                                headers={"Content-Type": "application/json"})
        content = json.loads(content)
        if int(resp['status']) == 500:
            self.fail('IDM fault')
        elif int(resp['status']) == 503:
            self.fail('Service Not Available')
        self.assertEqual(403, int(resp['status']))

    def test_a_authorize_user_disaabled_xml(self):
        h = httplib2.Http(".cache")
        url = '%stoken' % URL

        body = '<?xml version="1.0" encoding="UTF-8"?> \
                <passwordCredentials \
                xmlns="http://docs.openstack.org/idm/api/v1.0" \
                password="secrete" username="disabled" \
                />'
        resp, content = h.request(url, "POST", body=body,\
                                  headers={"Content-Type": "application/xml",
                                           "ACCEPT": "application/xml"})
        content = etree.fromstring(content)
        if int(resp['status']) == 500:
            self.fail('IDM fault')
        elif int(resp['status']) == 503:
            self.fail('Service Not Available')
        self.assertEqual(403, int(resp['status']))

    def test_a_authorize_user_wrong(self):
        h = httplib2.Http(".cache")
        url = '%stoken' % URL
        body = {"passwordCredentials": {"username-w": "disabled",
                                        "password": "secrete"}}
        resp, content = h.request(url, "POST", body=json.dumps(body),
                                headers={"Content-Type": "application/json"})
        content = json.loads(content)
        if int(resp['status']) == 500:
            self.fail('IDM fault')
        elif int(resp['status']) == 503:
            self.fail('Service Not Available')
        self.assertEqual(400, int(resp['status']))

    def test_a_authorize_user_wrong_xml(self):
        h = httplib2.Http(".cache")
        url = '%stoken' % URL
        body = '<?xml version="1.0" encoding="UTF-8"?> \
                <passwordCredentials \
                xmlns="http://docs.openstack.org/idm/api/v1.0" \
                password="secrete" username-w="disabled" \
                />'
        resp, content = h.request(url, "POST", body=body,\
                                 headers={"Content-Type": "application/xml",
                                         "ACCEPT": "application/xml"})
        content = etree.fromstring(content)
        if int(resp['status']) == 500:
            self.fail('IDM fault')
        elif int(resp['status']) == 503:
            self.fail('Service Not Available')
        self.assertEqual(400, int(resp['status']))


class validate_token(authorize_test):

    def test_validate_token_true(self):
        h = httplib2.Http(".cache")

        url = '%stoken/%s?belongsTo=%s' % (URL, self.token, self.tenant)
        resp, content = h.request(url, "GET", body='',\
                                headers={"Content-Type": "application/json", \
                                         "X-Auth-Token": self.auth_token})
        if int(resp['status']) == 500:
            self.fail('IDM fault')
        elif int(resp['status']) == 503:
            self.fail('Service Not Available')
        self.assertEqual(200, int(resp['status']))
        self.assertEqual('application/json', resp['content-type'])

    def test_validate_token_true_xml(self):
        h = httplib2.Http(".cache")
        url = '%stoken/%s?belongsTo=%s' % (URL, self.token, self.tenant)
        resp, content = h.request(url, "GET", body='',\
                                headers={"Content-Type": "application/xml", \
                                         "X-Auth-Token": self.auth_token,
                                         "ACCEPT": "application/xml"})
        if int(resp['status']) == 500:
            self.fail('IDM fault')
        elif int(resp['status']) == 503:
            self.fail('Service Not Available')
        self.assertEqual(200, int(resp['status']))
        self.assertEqual('application/xml', resp['content-type'])

    def test_validate_token_expired(self):
        h = httplib2.Http(".cache")
        url = '%stoken/%s?belongsTo=%s' % (URL, self.exp_auth_token, \
                                            self.tenant)
        resp, content = h.request(url, "GET", body='',\
                                headers={"Content-Type": "application/json", \
                                         "X-Auth-Token": self.exp_auth_token})
        if int(resp['status']) == 500:
            self.fail('IDM fault')
        elif int(resp['status']) == 503:
            self.fail('Service Not Available')
        self.assertEqual(401, int(resp['status']))
        self.assertEqual('application/json', resp['content-type'])

    def test_validate_token_expired_xml(self):
        h = httplib2.Http(".cache")

        url = '%stoken/%s?belongsTo=%s' % (URL, self.exp_auth_token, \
                                            self.tenant)
        resp, content = h.request(url, "GET", body='',\
                                headers={"Content-Type": "application/xml", \
                                         "X-Auth-Token": self.exp_auth_token,
                                         "ACCEPT": "application/xml"})
        if int(resp['status']) == 500:
            self.fail('IDM fault')
        elif int(resp['status']) == 503:
            self.fail('Service Not Available')
        self.assertEqual(401, int(resp['status']))
        self.assertEqual('application/xml', resp['content-type'])

    def test_validate_token_invalid(self):
        h = httplib2.Http(".cache")
        url = '%stoken/%s?belongsTo=%s' % (URL, 'NonExistingToken', \
                                            self.tenant)
        resp, content = h.request(url, "GET", body='',\
                                headers={"Content-Type": "application/json", \
                                         "X-Auth-Token": self.auth_token})

        if int(resp['status']) == 500:
            self.fail('IDM fault')
        elif int(resp['status']) == 503:
            self.fail('Service Not Available')
        self.assertEqual(404, int(resp['status']))
        self.assertEqual('application/json', resp['content-type'])

    def test_validate_token_invalid_xml(self):
        h = httplib2.Http(".cache")
        url = '%stoken/%s?belongsTo=%s' % (URL, 'NonExistingToken', \
                                            self.tenant)
        resp, content = h.request(url, "GET", body='',\
                                headers={"Content-Type": "application/json", \
                                         "X-Auth-Token": self.auth_token})
        if int(resp['status']) == 500:
            self.fail('IDM fault')
        elif int(resp['status']) == 503:
            self.fail('Service Not Available')
        self.assertEqual(404, int(resp['status']))
        self.assertEqual('application/json', resp['content-type'])


class tenant_test(unittest.TestCase):

    def setUp(self):
        self.token = get_token('joeuser', 'secrete', 'token')
        self.tenant = get_tenant()
        self.user = get_user()
        self.userdisabled = get_userdisabled()
        self.auth_token = get_auth_token()
        self.exp_auth_token = get_exp_auth_token()
        self.disabled_token = get_disabled_token()

    def tearDown(self):
        resp, content = delete_tenant(self.tenant, self.auth_token)


class create_tenant_test(tenant_test):

    def test_tenant_create(self):
        resp, content = delete_tenant('test_tenant', str(self.auth_token))
        resp, content = create_tenant('test_tenant', str(self.auth_token))
        self.tenant = 'test_tenant'

        if int(resp['status']) == 500:
            self.fail('IDM fault')
        elif int(resp['status']) == 503:
            self.fail('Service Not Available')

        if int(resp['status']) not in (200, 201):

            self.fail('Failed due to %d' % int(resp['status']))

    def test_tenant_create_xml(self):
        resp, content = delete_tenant_xml('test_tenant', str(self.auth_token))
        resp, content = create_tenant_xml('test_tenant', str(self.auth_token))
        self.tenant = 'test_tenant'
        content = etree.fromstring(content)
        if int(resp['status']) == 500:
            self.fail('IDM fault')
        elif int(resp['status']) == 503:
            self.fail('Service Not Available')

        if int(resp['status']) not in (200, 201):

            self.fail('Failed due to %d' % int(resp['status']))

    def test_tenant_create_again(self):

        resp, content = create_tenant("test_tenant", str(self.auth_token))
        resp, content = create_tenant("test_tenant", str(self.auth_token))
        if int(resp['status']) == 200:
            self.tenant = content['tenant']['id']
        if int(resp['status']) == 500:
            self.fail('IDM fault')
        elif int(resp['status']) == 503:
            self.fail('Service Not Available')
        self.assertEqual(409, int(resp['status']))
        if int(resp['status']) == 200:
            self.tenant = content['tenant']['id']

    def test_tenant_create_again_xml(self):

        resp, content = create_tenant_xml("test_tenant", str(self.auth_token))
        resp, content = create_tenant_xml("test_tenant", str(self.auth_token))
        content = etree.fromstring(content)
        if int(resp['status']) == 200:
            self.tenant = content.get("id")

        if int(resp['status']) == 500:
            self.fail('IDM fault')
        elif int(resp['status']) == 503:
            self.fail('Service Not Available')
        self.assertEqual(409, int(resp['status']))
        if int(resp['status']) == 200:
            self.tenant = content.get("id")

    def test_tenant_create_forbidden_token(self):
        h = httplib2.Http(".cache")
        resp, content = create_tenant("test_tenant", str(self.auth_token))
        if int(resp['status']) == 200:
            self.tenant = content['tenant']['id']

        url = '%stenants' % (URL)
        body = {"tenant": {"id": self.tenant,
                           "description": "A description ...",
                           "enabled": True}}
        resp, content = h.request(url, "POST", body=json.dumps(body),
                                  headers={"Content-Type": "application/json",
                                         "X-Auth-Token": self.token})

        if int(resp['status']) == 500:
            self.fail('IDM fault')
        elif int(resp['status']) == 503:
            self.fail('Service Not Available')
        self.assertEqual(403, int(resp['status']))

    def test_tenant_create_forbidden_token_xml(self):
        h = httplib2.Http(".cache")
        resp, content = create_tenant_xml("test_tenant", str(self.auth_token))
        content = etree.fromstring(content)
        if int(resp['status']) == 200:
            self.tenant = content.get('id')

        url = '%stenants' % (URL)
        body = '<?xml version="1.0" encoding="UTF-8"?> \
            <tenant xmlns="http://docs.openstack.org/idm/api/v1.0" \
            enabled="true" id="%s"> \
            <description>A description...</description> \
            </tenant>' % self.tenant
        resp, content = h.request(url, "POST", body=body,\
                                headers={"Content-Type": "application/xml",\
                                         "X-Auth-Token": self.token,
                                         "ACCEPT": "application/xml"})

        if int(resp['status']) == 500:
            self.fail('IDM fault')
        elif int(resp['status']) == 503:
            self.fail('Service Not Available')
        self.assertEqual(403, int(resp['status']))

    def test_tenant_create_expired_token(self):
        h = httplib2.Http(".cache")
        resp, content = create_tenant("test_tenant", str(self.auth_token))
        if int(resp['status']) == 200:
            self.tenant = content['tenant']['id']

        url = '%stenants' % (URL)
        body = {"tenant": {"id": self.tenant,
                           "description": "A description ...",
                           "enabled": True}}
        resp, content = h.request(url, "POST", body=json.dumps(body),
                                headers={"Content-Type": "application/json",
                                         "X-Auth-Token": self.exp_auth_token})

        if int(resp['status']) == 500:
            self.fail('IDM fault')
        elif int(resp['status']) == 503:
            self.fail('Service Not Available')
        self.assertEqual(401, int(resp['status']))

    def test_tenant_create_expired_token_xml(self):
        h = httplib2.Http(".cache")
        resp, content = create_tenant_xml("test_tenant", str(self.auth_token))
        content = etree.fromstring(content)
        if int(resp['status']) == 200:
            self.tenant = content.get('id')

        url = '%stenants' % (URL)
        body = '<?xml version="1.0" encoding="UTF-8"?> \
            <tenant xmlns="http://docs.openstack.org/idm/api/v1.0" \
            enabled="true" id="%s"> \
            <description>A description...</description> \
            </tenant>' % self.tenant

        resp, content = h.request(url, "POST", body=body,\
                                headers={"Content-Type": "application/xml",\
                                         "X-Auth-Token": self.exp_auth_token,
                                         "ACCEPT": "application/xml"})

        if int(resp['status']) == 500:
            self.fail('IDM fault')
        elif int(resp['status']) == 503:
            self.fail('Service Not Available')
        self.assertEqual(401, int(resp['status']))

    def test_tenant_create_missing_token(self):
        h = httplib2.Http(".cache")
        resp, content = create_tenant("test_tenant", str(self.auth_token))
        if int(resp['status']) == 200:
            self.tenant = content['tenant']['id']

        url = '%stenants' % (URL)
        body = {"tenant": {"id": self.tenant,
                           "description": "A description ...",
                           "enabled": True}}
        resp, content = h.request(url, "POST", body=json.dumps(body),
                                headers={"Content-Type": "application/json"})

        if int(resp['status']) == 500:
            self.fail('IDM fault')
        elif int(resp['status']) == 503:
            self.fail('Service Not Available')
        self.assertEqual(401, int(resp['status']))

    def test_tenant_create_missing_token_xml(self):
        h = httplib2.Http(".cache")
        resp, content = create_tenant_xml("test_tenant", str(self.auth_token))
        content = etree.fromstring(content)
        if int(resp['status']) == 200:
            self.tenant = content.get('id')

        url = '%stenants' % (URL)

        body = '<?xml version="1.0" encoding="UTF-8"?> \
            <tenant xmlns="http://docs.openstack.org/idm/api/v1.0" \
            enabled="true" id="%s"> \
            <description>A description...</description> \
            </tenant>' % self.tenant
        resp, content = h.request(url, "POST", body=body,\
                                headers={"Content-Type": "application/xml",
                                         "ACCEPT": "application/xml"})

        if int(resp['status']) == 500:
            self.fail('IDM fault')
        elif int(resp['status']) == 503:
            self.fail('Service Not Available')
        self.assertEqual(401, int(resp['status']))

    def test_tenant_create_disabled_token(self):
        h = httplib2.Http(".cache")
        resp, content = create_tenant("test_tenant", str(self.auth_token))
        if int(resp['status']) == 200:
            self.tenant = content['tenant']['id']

        url = '%stenants' % (URL)
        body = '{"tenant": { "id": "%s", \
                "description": "A description ...", "enabled"\
                :true  } }' % self.tenant
        resp, content = h.request(url, "POST", body=body,\
                                headers={"Content-Type": "application/json",\
                                         "X-Auth-Token": self.disabled_token})

        if int(resp['status']) == 500:
            self.fail('IDM fault')
        elif int(resp['status']) == 503:
            self.fail('Service Not Available')
        self.assertEqual(403, int(resp['status']))

    def test_tenant_create_disabled_token_xml(self):
        h = httplib2.Http(".cache")
        resp, content = create_tenant_xml("test_tenant", str(self.auth_token))
        content = etree.fromstring(content)
        if int(resp['status']) == 200:
            self.tenant = content.get('id')

        url = '%stenants' % (URL)
        body = '<?xml version="1.0" encoding="UTF-8"?> \
            <tenant xmlns="http://docs.openstack.org/idm/api/v1.0" \
            enabled="true" id="%s"> \
            <description>A description...</description> \
            </tenant>' % self.tenant
        resp, content = h.request(url, "POST", body=body,\
                                headers={"Content-Type": "application/xml",
                                         "X-Auth-Token": self.disabled_token,
                                         "ACCEPT": "application/xml"})

        if int(resp['status']) == 500:
            self.fail('IDM fault')
        elif int(resp['status']) == 503:
            self.fail('Service Not Available')
        self.assertEqual(403, int(resp['status']))

    def test_tenant_create_invalid_token(self):
        h = httplib2.Http(".cache")
        resp, content = create_tenant("test_tenant", str(self.auth_token))
        if int(resp['status']) == 200:
            self.tenant = content['tenant']['id']

        url = '%stenants' % (URL)
        body = '{"tenant": { "id": "%s", \
                "description": "A description ...", "enabled"\
                :true  } }' % self.tenant
        resp, content = h.request(url, "POST", body=body,\
                                headers={"Content-Type": "application/json",\
                                         "X-Auth-Token": 'nonexsitingtoken'})

        if int(resp['status']) == 500:
            self.fail('IDM fault')
        elif int(resp['status']) == 503:
            self.fail('Service Not Available')
        self.assertEqual(401, int(resp['status']))

    def test_tenant_create_invalid_token_xml(self):
        h = httplib2.Http(".cache")
        resp, content = create_tenant_xml("test_tenant", str(self.auth_token))
        content = etree.fromstring(content)
        if int(resp['status']) == 200:
            self.tenant = content.get('id')

        url = '%stenants' % (URL)
        body = '<?xml version="1.0" encoding="UTF-8"?> \
            <tenant xmlns="http://docs.openstack.org/idm/api/v1.0" \
            enabled="true" id="%s"> \
            <description>A description...</description> \
            </tenant>' % self.tenant
        resp, content = h.request(url, "POST", body=body,\
                                headers={"Content-Type": "application/xml",\
                                         "X-Auth-Token": 'nonexsitingtoken',
                                         "ACCEPT": "application/xml"})

        if int(resp['status']) == 500:
            self.fail('IDM fault')
        elif int(resp['status']) == 503:
            self.fail('Service Not Available')
        self.assertEqual(401, int(resp['status']))


class get_tenants_test(tenant_test):

    def test_get_tenants(self):
        h = httplib2.Http(".cache")
        resp, content = create_tenant(self.tenant, str(self.auth_token))
        url = '%stenants' % (URL)
        #test for Content-Type = application/json
        resp, content = h.request(url, "GET", body='{}',\
                                headers={"Content-Type": "application/json",\
                                         "X-Auth-Token": self.auth_token})
        if int(resp['status']) == 500:
            self.fail('IDM fault')
        elif int(resp['status']) == 503:
            self.fail('Service Not Available')
        self.assertEqual(200, int(resp['status']))

    def test_get_tenants_xml(self):
        h = httplib2.Http(".cache")
        resp, content = create_tenant(self.tenant, str(self.auth_token))
        url = '%stenants' % (URL)
        #test for Content-Type = application/json
        resp, content = h.request(url, "GET", body='',\
                                headers={"Content-Type": "application/xml",\
                                         "X-Auth-Token": self.auth_token,
                                         "ACCEPT": "application/xml"})
        if int(resp['status']) == 500:
            self.fail('IDM fault')
        elif int(resp['status']) == 503:
            self.fail('Service Not Available')
        self.assertEqual(200, int(resp['status']))

    def test_get_tenants_forbidden_token(self):
        h = httplib2.Http(".cache")
        resp, content = create_tenant(self.tenant, str(self.auth_token))
        url = '%stenants' % (URL)
        #test for Content-Type = application/json
        resp, content = h.request(url, "GET", body='{}',\
                                headers={"Content-Type": "application/json",\
                                         "X-Auth-Token": self.token})
        if int(resp['status']) == 500:
            self.fail('IDM fault')
        elif int(resp['status']) == 503:
            self.fail('Service Not Available')
        self.assertEqual(403, int(resp['status']))

    def test_get_tenants_forbidden_token_xml(self):
        h = httplib2.Http(".cache")
        resp, content = create_tenant(self.tenant, str(self.auth_token))
        url = '%stenants' % (URL)
        #test for Content-Type = application/json
        resp, content = h.request(url, "GET", body='',\
                                headers={"Content-Type": "application/xml",\
                                         "X-Auth-Token": self.token,
                                         "ACCEPT": "application/xml"})
        if int(resp['status']) == 500:
            self.fail('IDM fault')
        elif int(resp['status']) == 503:
            self.fail('Service Not Available')
        self.assertEqual(403, int(resp['status']))

    def test_get_tenants_exp_token(self):
        h = httplib2.Http(".cache")
        resp, content = create_tenant(self.tenant, str(self.auth_token))
        url = '%stenants' % (URL)
        #test for Content-Type = application/json
        resp, content = h.request(url, "GET", body='{}',\
                                headers={"Content-Type": "application/json",\
                                         "X-Auth-Token": self.exp_auth_token})
        if int(resp['status']) == 500:
            self.fail('IDM fault')
        elif int(resp['status']) == 503:
            self.fail('Service Not Available')
        self.assertEqual(401, int(resp['status']))

    def test_get_tenants_exp_token_xml(self):
        h = httplib2.Http(".cache")
        resp, content = create_tenant(self.tenant, str(self.auth_token))
        url = '%stenants' % (URL)
        #test for Content-Type = application/json
        resp, content = h.request(url, "GET", body='',\
                                headers={"Content-Type": "application/xml",\
                                         "X-Auth-Token": self.exp_auth_token,
                                         "ACCEPT": "application/xml"})
        if int(resp['status']) == 500:
            self.fail('IDM fault')
        elif int(resp['status']) == 503:
            self.fail('Service Not Available')
        self.assertEqual(401, int(resp['status']))


class get_tenant_test(tenant_test):

    def test_get_tenant(self):
        h = httplib2.Http(".cache")
        resp, content = create_tenant(self.tenant, str(self.auth_token))
        url = '%stenants/%s' % (URL, self.tenant)
        #test for Content-Type = application/json
        resp, content = h.request(url, "GET", body='{}',\
                                headers={"Content-Type": "application/json",\
                                         "X-Auth-Token": self.auth_token})
        if int(resp['status']) == 500:
            self.fail('IDM fault')
        elif int(resp['status']) == 503:
            self.fail('Service Not Available')
        self.assertEqual(200, int(resp['status']))

    def test_get_tenant_xml(self):
        h = httplib2.Http(".cache")
        resp, content = create_tenant(self.tenant, str(self.auth_token))
        url = '%stenants/%s' % (URL, self.tenant)
        #test for Content-Type = application/json
        resp, content = h.request(url, "GET", body='',\
                                headers={"Content-Type": "application/xml",\
                                         "X-Auth-Token": self.auth_token,
                                         "ACCEPT": "application/xml"})
        if int(resp['status']) == 500:
            self.fail('IDM fault')
        elif int(resp['status']) == 503:
            self.fail('Service Not Available')
        self.assertEqual(200, int(resp['status']))

    def test_get_tenant_bad(self):
        h = httplib2.Http(".cache")
        resp, content = create_tenant(self.tenant, str(self.auth_token))
        url = '%stenants/%s' % (URL, 'tenant_bad')
        #test for Content-Type = application/json
        resp, content = h.request(url, "GET", body='{',\
                                headers={"Content-Type": "application/json",\
                                         "X-Auth-Token": self.auth_token})
        if int(resp['status']) == 500:
            self.fail('IDM fault')
        elif int(resp['status']) == 503:
            self.fail('Service Not Available')
        self.assertEqual(404, int(resp['status']))

    def test_get_tenant_bad_xml(self):
        h = httplib2.Http(".cache")
        resp, content = create_tenant(self.tenant, str(self.auth_token))
        url = '%stenants/%s' % (URL, 'tenant_bad')
        #test for Content-Type = application/json
        resp, content = h.request(url, "GET", body='{',\
                                headers={"Content-Type": "application/xml",\
                                         "X-Auth-Token": self.auth_token,
                                         "ACCEPT": "application/xml"})
        if int(resp['status']) == 500:
            self.fail('IDM fault')
        elif int(resp['status']) == 503:
            self.fail('Service Not Available')
        self.assertEqual(404, int(resp['status']))

    def test_get_tenant_not_found(self):
        h = httplib2.Http(".cache")
        resp, content = create_tenant(self.tenant, str(self.auth_token))
        url = '%stenants/NonexistingID' % (URL)
        #test for Content-Type = application/json
        resp, content = h.request(url, "GET", body='{}',\
                                headers={"Content-Type": "application/json",\
                                         "X-Auth-Token": self.auth_token})
        if int(resp['status']) == 500:
            self.fail('IDM fault')
        elif int(resp['status']) == 503:
            self.fail('Service Not Available')
        self.assertEqual(404, int(resp['status']))

    def test_get_tenant_not_found_xml(self):
        h = httplib2.Http(".cache")
        resp, content = create_tenant(self.tenant, str(self.auth_token))
        url = '%stenants/NonexistingID' % (URL)
        #test for Content-Type = application/json
        resp, content = h.request(url, "GET", body='',\
                                headers={"Content-Type": "application/xml",\
                                         "X-Auth-Token": self.auth_token,
                                         "ACCEPT": "application/xml"})
        if int(resp['status']) == 500:
            self.fail('IDM fault')
        elif int(resp['status']) == 503:
            self.fail('Service Not Available')
        self.assertEqual(404, int(resp['status']))


class update_tenant_test(tenant_test):

    def test_update_tenant(self):
        h = httplib2.Http(".cache")
        resp, content = create_tenant(self.tenant, str(self.auth_token))
        url = '%stenants/%s' % (URL, self.tenant)
        data = '{"tenant": { "description": "A NEW description..." ,\
                "enabled":true }}'
        #test for Content-Type = application/json
        resp, content = h.request(url, "PUT", body=data,\
                                headers={"Content-Type": "application/json",\
                                         "X-Auth-Token": self.auth_token})
        body = json.loads(content)
        if int(resp['status']) == 500:
            self.fail('IDM fault')
        elif int(resp['status']) == 503:
            self.fail('Service Not Available')
        self.assertEqual(200, int(resp['status']))
        self.assertEqual(int(self.tenant), int(body['tenant']['id']))
        self.assertEqual('A NEW description...', \
                         body['tenant']['description'])

    def test_update_tenant_xml(self):
        h = httplib2.Http(".cache")
        resp, content = create_tenant_xml(self.tenant, str(self.auth_token))
        url = '%stenants/%s' % (URL, self.tenant)
        data = '<?xml version="1.0" encoding="UTF-8"?> \
             <tenant xmlns="http://docs.openstack.org/idm/api/v1.0" \
             enabled="true"> \
             <description>A NEW description...</description> \
             </tenant>'

        #test for Content-Type = application/json
        resp, content = h.request(url, "PUT", body=data,\
                                headers={"Content-Type": "application/xml",\
                                         "X-Auth-Token": self.auth_token,
                                         "ACCEPT": "application/xml"})
        body = etree.fromstring(content)
        desc = body.find("{http://docs.openstack.org/idm/api/v1.0}description")
        if int(resp['status']) == 500:
            self.fail('IDM fault')
        elif int(resp['status']) == 503:
            self.fail('Service Not Available')
        self.assertEqual(200, int(resp['status']))
        self.assertEqual(int(self.tenant), int(body.get('id')))
        self.assertEqual('A NEW description...', \
                         desc.text)

    def test_update_tenant_bad(self):
        h = httplib2.Http(".cache")
        resp, content = create_tenant(self.tenant, str(self.auth_token))
        url = '%stenants/%s' % (URL, self.tenant)
        data = '{"tenant": { "description_bad": "A NEW description...",\
                "enabled":true  }}'
        #test for Content-Type = application/json

        resp, content = h.request(url, "PUT", body=data,\
                                headers={"Content-Type": "application/json",\
                                         "X-Auth-Token": self.auth_token})
        if int(resp['status']) == 500:
            self.fail('IDM fault')
        elif int(resp['status']) == 503:
            self.fail('Service Not Available')
        self.assertEqual(400, int(resp['status']))

    def test_update_tenant_bad_xml(self):
        h = httplib2.Http(".cache")
        resp, content = create_tenant(self.tenant, str(self.auth_token))
        url = '%stenants/%s' % (URL, self.tenant)
        data = '<?xml version="1.0" encoding="UTF-8"?> \
             <tenant xmlns="http://docs.openstack.org/idm/api/v1.0" \
             enabled="true"> \
             <description_bad>A NEW description...</description> \
             </tenant>'
        #test for Content-Type = application/json
        resp, content = h.request(url, "PUT", body=data,\
                                headers={"Content-Type": "application/xml",\
                                         "X-Auth-Token": self.auth_token,
                                         "ACCEPT": "application/xml"})
        if int(resp['status']) == 500:
            self.fail('IDM fault')
        elif int(resp['status']) == 503:
            self.fail('Service Not Available')
        self.assertEqual(400, int(resp['status']))

    def test_update_tenant_not_found(self):
        h = httplib2.Http(".cache")
        resp, content = create_tenant(self.tenant, str(self.auth_token))
        url = '%stenants/NonexistingID' % (URL)
        data = '{"tenant": { "description": "A NEW description...",\
                "enabled":true  }}'
        #test for Content-Type = application/json
        resp, content = h.request(url, "GET", body=data,\
                                headers={"Content-Type": "application/json",\
                                         "X-Auth-Token": self.auth_token})
        if int(resp['status']) == 500:
            self.fail('IDM fault')
        elif int(resp['status']) == 503:
            self.fail('Service Not Available')
        self.assertEqual(404, int(resp['status']))

    def test_update_tenant_not_found_xml(self):
        h = httplib2.Http(".cache")
        resp, content = create_tenant(self.tenant, str(self.auth_token))
        url = '%stenants/NonexistingID' % (URL)
        data = '<?xml version="1.0" encoding="UTF-8"?> \
             <tenant xmlns="http://docs.openstack.org/idm/api/v1.0" \
             enabled="true"> \
             <description_bad>A NEW description...</description> \
             </tenant>'
        #test for Content-Type = application/json
        resp, content = h.request(url, "GET", body=data,\
                                headers={"Content-Type": "application/xml",\
                                         "X-Auth-Token": self.auth_token,
                                         "ACCEPT": "application/xml"})
        if int(resp['status']) == 500:
            self.fail('IDM fault')
        elif int(resp['status']) == 503:
            self.fail('Service Not Available')
        self.assertEqual(404, int(resp['status']))


class delete_tenant_test(tenant_test):

    def test_delete_tenant_not_found(self):
        #resp,content=create_tenant("test_tenant_delete", str(self.auth_token))
        resp, content = delete_tenant("test_tenant_delete111", \
                                        str(self.auth_token))
        self.assertEqual(404, int(resp['status']))

    def test_delete_tenant_not_found_xml(self):
        #resp,content=create_tenant("test_tenant_delete", str(self.auth_token))
        resp, content = delete_tenant_xml("test_tenant_delete111", \
                                            str(self.auth_token))
        self.assertEqual(404, int(resp['status']))

    def test_delete_tenant(self):
        resp, content = create_tenant("test_tenant_delete", \
                                    str(self.auth_token))
        resp, content = delete_tenant("test_tenant_delete", \
                                        str(self.auth_token))
        self.assertEqual(204, int(resp['status']))

    def test_delete_tenant_xml(self):
        resp, content = create_tenant_xml("test_tenant_delete", \
                                          str(self.auth_token))
        resp, content = delete_tenant_xml("test_tenant_delete", \
                                            str(self.auth_token))
        self.assertEqual(204, int(resp['status']))


class ResponseContentTypeTest(unittest.TestCase):
    
    def get_version(accept='', extension=''):
        h = httplib2.Http(".cache")
        hdrs = {}
        url = URL
        if extension:
            url += extension
        elif accept:
            hdrs['Accept'] = accept
        return h.request(url, "GET", headers=hdrs)

    def test_getting_xml_by_header(self):
        identity.request.header['Accept'] = 'application/xml'
        self.assertEqual(True, identity.is_xml_response())

    def test_getting_json_by_header(self):
        identity.request.header['Accept'] = 'application/json'
        self.assertFalse(identity.is_xml_response())

    def test_getting_xml_by_extension(self):
        identity.request.url = identity.URL + '.xml'
        self.assertEqual(True, identity.is_xml_response())

    def test_getting_json_by_extension(self):
        identity.request.url = identity.URL + '.json'
        self.assertFalse(identity.is_xml_response())

    def test_getting_json_by_default(self):
        self.assertFalse(identity.is_xml_response())


if __name__ == '__main__':
    unittest.main()
<|MERGE_RESOLUTION|>--- conflicted
+++ resolved
@@ -1,1011 +1,1008 @@
-<<<<<<< HEAD
-import os
-import sys
-# Need to access identity module
-path = os.path.abspath(os.path.join(os.path.dirname(__file__), '..', os.pathsep, '..', os.pathsep, '..', 'keystone'))
-print path
-sys.path.append()
-import identity
-import unittest
-from webtest import TestApp
-=======
->>>>>>> b42d40a7
-import httplib2
-import json
-from lxml import etree
-import unittest
-from webtest import TestApp
-
-URL = 'http://localhost:8080/v1.0/'
-
-
-def get_token(user, pswd, kind=''):
-        h = httplib2.Http(".cache")
-        url = '%stoken' % URL
-        body = {"passwordCredentials": {"username": user,
-                                        "password": pswd}}
-        resp, content = h.request(url, "POST", body=json.dumps(body),
-                                  headers={"Content-Type": "application/json"})
-        content = json.loads(content)
-        token = str(content['auth']['token']['id'])
-        if kind == 'token':
-            return token
-        else:
-            return (resp, content)
-
-
-def get_token_xml(user, pswd, type=''):
-        h = httplib2.Http(".cache")
-        url = '%stoken' % URL
-        body = '<?xml version="1.0" encoding="UTF-8"?> \
-                <passwordCredentials \
-                xmlns="http://docs.openstack.org/idm/api/v1.0" \
-                password="%s" username="%s" \
-                tenantId="77654"/> ' % (pswd, user)
-        resp, content = h.request(url, "POST", body=body,\
-                                headers={"Content-Type": "application/xml",
-                                         "ACCEPT": "application/xml"})
-        dom = etree.fromstring(content)
-        root = dom.find("{http://docs.openstack.org/idm/api/v1.0}token")
-        token_root = root.attrib
-        token = str(token_root['id'])
-        if type == 'token':
-            return token
-        else:
-            return (resp, content)
-
-
-def delete_token(token, auth_token):
-    h = httplib2.Http(".cache")
-    url = '%stoken/%s' % (URL, token)
-    resp, content = h.request(url, "DELETE", body='', \
-                            headers={"Content-Type": "application/json", \
-                                     "X-Auth-Token": auth_token})
-    return (resp, content)
-
-
-def delete_token_xml(token, auth_token):
-    h = httplib2.Http(".cache")
-    url = '%stoken/%s' % (URL, token)
-    resp, content = h.request(url, "DELETE", body='',\
-                            headers={"Content-Type": "application/xml", \
-                                     "X-Auth-Token": auth_token,
-                                     "ACCEPT": "application/xml"})
-    return (resp, content)
-
-
-def create_tenant(tenantid, auth_token):
-    h = httplib2.Http(".cache")
-
-    url = '%stenants' % (URL)
-    body = {"tenant": {"id": tenantid,
-                       "description": "A description ...",
-                       "enabled": True}}
-    resp, content = h.request(url, "POST", body=json.dumps(body),
-                              headers={"Content-Type": "application/json",
-                                       "X-Auth-Token": auth_token})
-    return (resp, content)
-
-
-def create_tenant_xml(tenantid, auth_token):
-    h = httplib2.Http(".cache")
-    url = '%stenants' % (URL)
-    body = '<?xml version="1.0" encoding="UTF-8"?> \
-            <tenant xmlns="http://docs.openstack.org/idm/api/v1.0" \
-            enabled="true" id="%s"> \
-            <description>A description...</description> \
-            </tenant>' % tenantid
-    resp, content = h.request(url, "POST", body=body,\
-                              headers={"Content-Type": "application/xml",\
-                              "X-Auth-Token": auth_token,
-                              "ACCEPT": "application/xml"})
-    return (resp, content)
-
-
-def delete_tenant(tenantid, auth_token):
-    h = httplib2.Http(".cache")
-    url = '%stenants/%s' % (URL, tenantid)
-    resp, content = h.request(url, "DELETE", body='{}',\
-                            headers={"Content-Type": "application/json",\
-                                     "X-Auth-Token": auth_token})
-    return (resp, content)
-
-
-def delete_tenant_xml(tenantid, auth_token):
-    h = httplib2.Http(".cache")
-    url = '%stenants/%s' % (URL, tenantid)
-    resp, content = h.request(url, "DELETE", body='',\
-                            headers={"Content-Type": "application/xml",\
-                                     "X-Auth-Token": auth_token,
-                                     "ACCEPT": "application/xml"})
-    return (resp, content)
-
-
-def get_tenant():
-    return '1234'
-
-
-def get_user():
-    return '1234'
-
-
-def get_userdisabled():
-    return '1234'
-
-
-def get_auth_token():
-    return '999888777666'
-
-
-def get_exp_auth_token():
-    return '000999'
-
-
-def get_disabled_token():
-    return '999888777'
-
-
-class identity_test(unittest.TestCase):
-
-    #Given _a_ to make inherited test cases in an order.
-    #here to call below method will call as last test case
-
-    def test_a_get_version(self):
-        h = httplib2.Http(".cache")
-        url = URL
-        resp, content = h.request(url, "GET", body="",
-                                  headers={"Content-Type": "application/json"})
-        self.assertEqual(200, int(resp['status']))
-        self.assertEqual('application/json', resp['content-type'])
-
-    def test_a_get_version(self):
-        h = httplib2.Http(".cache")
-        url = URL
-        resp, content = h.request(url, "GET", body="",
-                                headers={"Content-Type": "application/xml",
-                                         "ACCEPT": "application/xml"})
-        self.assertEqual(200, int(resp['status']))
-        self.assertEqual('application/xml', resp['content-type'])
-
-
-class authorize_test(identity_test):
-
-    def setUp(self):
-        self.token = get_token('joeuser', 'secrete', 'token')
-        self.tenant = get_tenant()
-        self.user = get_user()
-        self.userdisabled = get_userdisabled()
-        self.auth_token = get_auth_token()
-        self.exp_auth_token = get_exp_auth_token()
-        self.disabled_token = get_disabled_token()
-
-    def tearDown(self):
-        delete_token(self.token, self.auth_token)
-
-    def test_a_authorize(self):
-        resp, content = get_token('joeuser', 'secrete')
-        self.assertEqual(200, int(resp['status']))
-        self.assertEqual('application/json', resp['content-type'])
-
-    def test_a_authorize_xml(self):
-        resp, content = get_token_xml('joeuser', 'secrete')
-        self.assertEqual(200, int(resp['status']))
-        self.assertEqual('application/xml', resp['content-type'])
-
-    def test_a_authorize_user_disaabled(self):
-        h = httplib2.Http(".cache")
-        url = '%stoken' % URL
-        body = {"passwordCredentials": {"username": "disabled",
-                                        "password": "secrete"}}
-        resp, content = h.request(url, "POST", body=json.dumps(body),
-                                headers={"Content-Type": "application/json"})
-        content = json.loads(content)
-        if int(resp['status']) == 500:
-            self.fail('IDM fault')
-        elif int(resp['status']) == 503:
-            self.fail('Service Not Available')
-        self.assertEqual(403, int(resp['status']))
-
-    def test_a_authorize_user_disaabled_xml(self):
-        h = httplib2.Http(".cache")
-        url = '%stoken' % URL
-
-        body = '<?xml version="1.0" encoding="UTF-8"?> \
-                <passwordCredentials \
-                xmlns="http://docs.openstack.org/idm/api/v1.0" \
-                password="secrete" username="disabled" \
-                />'
-        resp, content = h.request(url, "POST", body=body,\
-                                  headers={"Content-Type": "application/xml",
-                                           "ACCEPT": "application/xml"})
-        content = etree.fromstring(content)
-        if int(resp['status']) == 500:
-            self.fail('IDM fault')
-        elif int(resp['status']) == 503:
-            self.fail('Service Not Available')
-        self.assertEqual(403, int(resp['status']))
-
-    def test_a_authorize_user_wrong(self):
-        h = httplib2.Http(".cache")
-        url = '%stoken' % URL
-        body = {"passwordCredentials": {"username-w": "disabled",
-                                        "password": "secrete"}}
-        resp, content = h.request(url, "POST", body=json.dumps(body),
-                                headers={"Content-Type": "application/json"})
-        content = json.loads(content)
-        if int(resp['status']) == 500:
-            self.fail('IDM fault')
-        elif int(resp['status']) == 503:
-            self.fail('Service Not Available')
-        self.assertEqual(400, int(resp['status']))
-
-    def test_a_authorize_user_wrong_xml(self):
-        h = httplib2.Http(".cache")
-        url = '%stoken' % URL
-        body = '<?xml version="1.0" encoding="UTF-8"?> \
-                <passwordCredentials \
-                xmlns="http://docs.openstack.org/idm/api/v1.0" \
-                password="secrete" username-w="disabled" \
-                />'
-        resp, content = h.request(url, "POST", body=body,\
-                                 headers={"Content-Type": "application/xml",
-                                         "ACCEPT": "application/xml"})
-        content = etree.fromstring(content)
-        if int(resp['status']) == 500:
-            self.fail('IDM fault')
-        elif int(resp['status']) == 503:
-            self.fail('Service Not Available')
-        self.assertEqual(400, int(resp['status']))
-
-
-class validate_token(authorize_test):
-
-    def test_validate_token_true(self):
-        h = httplib2.Http(".cache")
-
-        url = '%stoken/%s?belongsTo=%s' % (URL, self.token, self.tenant)
-        resp, content = h.request(url, "GET", body='',\
-                                headers={"Content-Type": "application/json", \
-                                         "X-Auth-Token": self.auth_token})
-        if int(resp['status']) == 500:
-            self.fail('IDM fault')
-        elif int(resp['status']) == 503:
-            self.fail('Service Not Available')
-        self.assertEqual(200, int(resp['status']))
-        self.assertEqual('application/json', resp['content-type'])
-
-    def test_validate_token_true_xml(self):
-        h = httplib2.Http(".cache")
-        url = '%stoken/%s?belongsTo=%s' % (URL, self.token, self.tenant)
-        resp, content = h.request(url, "GET", body='',\
-                                headers={"Content-Type": "application/xml", \
-                                         "X-Auth-Token": self.auth_token,
-                                         "ACCEPT": "application/xml"})
-        if int(resp['status']) == 500:
-            self.fail('IDM fault')
-        elif int(resp['status']) == 503:
-            self.fail('Service Not Available')
-        self.assertEqual(200, int(resp['status']))
-        self.assertEqual('application/xml', resp['content-type'])
-
-    def test_validate_token_expired(self):
-        h = httplib2.Http(".cache")
-        url = '%stoken/%s?belongsTo=%s' % (URL, self.exp_auth_token, \
-                                            self.tenant)
-        resp, content = h.request(url, "GET", body='',\
-                                headers={"Content-Type": "application/json", \
-                                         "X-Auth-Token": self.exp_auth_token})
-        if int(resp['status']) == 500:
-            self.fail('IDM fault')
-        elif int(resp['status']) == 503:
-            self.fail('Service Not Available')
-        self.assertEqual(401, int(resp['status']))
-        self.assertEqual('application/json', resp['content-type'])
-
-    def test_validate_token_expired_xml(self):
-        h = httplib2.Http(".cache")
-
-        url = '%stoken/%s?belongsTo=%s' % (URL, self.exp_auth_token, \
-                                            self.tenant)
-        resp, content = h.request(url, "GET", body='',\
-                                headers={"Content-Type": "application/xml", \
-                                         "X-Auth-Token": self.exp_auth_token,
-                                         "ACCEPT": "application/xml"})
-        if int(resp['status']) == 500:
-            self.fail('IDM fault')
-        elif int(resp['status']) == 503:
-            self.fail('Service Not Available')
-        self.assertEqual(401, int(resp['status']))
-        self.assertEqual('application/xml', resp['content-type'])
-
-    def test_validate_token_invalid(self):
-        h = httplib2.Http(".cache")
-        url = '%stoken/%s?belongsTo=%s' % (URL, 'NonExistingToken', \
-                                            self.tenant)
-        resp, content = h.request(url, "GET", body='',\
-                                headers={"Content-Type": "application/json", \
-                                         "X-Auth-Token": self.auth_token})
-
-        if int(resp['status']) == 500:
-            self.fail('IDM fault')
-        elif int(resp['status']) == 503:
-            self.fail('Service Not Available')
-        self.assertEqual(404, int(resp['status']))
-        self.assertEqual('application/json', resp['content-type'])
-
-    def test_validate_token_invalid_xml(self):
-        h = httplib2.Http(".cache")
-        url = '%stoken/%s?belongsTo=%s' % (URL, 'NonExistingToken', \
-                                            self.tenant)
-        resp, content = h.request(url, "GET", body='',\
-                                headers={"Content-Type": "application/json", \
-                                         "X-Auth-Token": self.auth_token})
-        if int(resp['status']) == 500:
-            self.fail('IDM fault')
-        elif int(resp['status']) == 503:
-            self.fail('Service Not Available')
-        self.assertEqual(404, int(resp['status']))
-        self.assertEqual('application/json', resp['content-type'])
-
-
-class tenant_test(unittest.TestCase):
-
-    def setUp(self):
-        self.token = get_token('joeuser', 'secrete', 'token')
-        self.tenant = get_tenant()
-        self.user = get_user()
-        self.userdisabled = get_userdisabled()
-        self.auth_token = get_auth_token()
-        self.exp_auth_token = get_exp_auth_token()
-        self.disabled_token = get_disabled_token()
-
-    def tearDown(self):
-        resp, content = delete_tenant(self.tenant, self.auth_token)
-
-
-class create_tenant_test(tenant_test):
-
-    def test_tenant_create(self):
-        resp, content = delete_tenant('test_tenant', str(self.auth_token))
-        resp, content = create_tenant('test_tenant', str(self.auth_token))
-        self.tenant = 'test_tenant'
-
-        if int(resp['status']) == 500:
-            self.fail('IDM fault')
-        elif int(resp['status']) == 503:
-            self.fail('Service Not Available')
-
-        if int(resp['status']) not in (200, 201):
-
-            self.fail('Failed due to %d' % int(resp['status']))
-
-    def test_tenant_create_xml(self):
-        resp, content = delete_tenant_xml('test_tenant', str(self.auth_token))
-        resp, content = create_tenant_xml('test_tenant', str(self.auth_token))
-        self.tenant = 'test_tenant'
-        content = etree.fromstring(content)
-        if int(resp['status']) == 500:
-            self.fail('IDM fault')
-        elif int(resp['status']) == 503:
-            self.fail('Service Not Available')
-
-        if int(resp['status']) not in (200, 201):
-
-            self.fail('Failed due to %d' % int(resp['status']))
-
-    def test_tenant_create_again(self):
-
-        resp, content = create_tenant("test_tenant", str(self.auth_token))
-        resp, content = create_tenant("test_tenant", str(self.auth_token))
-        if int(resp['status']) == 200:
-            self.tenant = content['tenant']['id']
-        if int(resp['status']) == 500:
-            self.fail('IDM fault')
-        elif int(resp['status']) == 503:
-            self.fail('Service Not Available')
-        self.assertEqual(409, int(resp['status']))
-        if int(resp['status']) == 200:
-            self.tenant = content['tenant']['id']
-
-    def test_tenant_create_again_xml(self):
-
-        resp, content = create_tenant_xml("test_tenant", str(self.auth_token))
-        resp, content = create_tenant_xml("test_tenant", str(self.auth_token))
-        content = etree.fromstring(content)
-        if int(resp['status']) == 200:
-            self.tenant = content.get("id")
-
-        if int(resp['status']) == 500:
-            self.fail('IDM fault')
-        elif int(resp['status']) == 503:
-            self.fail('Service Not Available')
-        self.assertEqual(409, int(resp['status']))
-        if int(resp['status']) == 200:
-            self.tenant = content.get("id")
-
-    def test_tenant_create_forbidden_token(self):
-        h = httplib2.Http(".cache")
-        resp, content = create_tenant("test_tenant", str(self.auth_token))
-        if int(resp['status']) == 200:
-            self.tenant = content['tenant']['id']
-
-        url = '%stenants' % (URL)
-        body = {"tenant": {"id": self.tenant,
-                           "description": "A description ...",
-                           "enabled": True}}
-        resp, content = h.request(url, "POST", body=json.dumps(body),
-                                  headers={"Content-Type": "application/json",
-                                         "X-Auth-Token": self.token})
-
-        if int(resp['status']) == 500:
-            self.fail('IDM fault')
-        elif int(resp['status']) == 503:
-            self.fail('Service Not Available')
-        self.assertEqual(403, int(resp['status']))
-
-    def test_tenant_create_forbidden_token_xml(self):
-        h = httplib2.Http(".cache")
-        resp, content = create_tenant_xml("test_tenant", str(self.auth_token))
-        content = etree.fromstring(content)
-        if int(resp['status']) == 200:
-            self.tenant = content.get('id')
-
-        url = '%stenants' % (URL)
-        body = '<?xml version="1.0" encoding="UTF-8"?> \
-            <tenant xmlns="http://docs.openstack.org/idm/api/v1.0" \
-            enabled="true" id="%s"> \
-            <description>A description...</description> \
-            </tenant>' % self.tenant
-        resp, content = h.request(url, "POST", body=body,\
-                                headers={"Content-Type": "application/xml",\
-                                         "X-Auth-Token": self.token,
-                                         "ACCEPT": "application/xml"})
-
-        if int(resp['status']) == 500:
-            self.fail('IDM fault')
-        elif int(resp['status']) == 503:
-            self.fail('Service Not Available')
-        self.assertEqual(403, int(resp['status']))
-
-    def test_tenant_create_expired_token(self):
-        h = httplib2.Http(".cache")
-        resp, content = create_tenant("test_tenant", str(self.auth_token))
-        if int(resp['status']) == 200:
-            self.tenant = content['tenant']['id']
-
-        url = '%stenants' % (URL)
-        body = {"tenant": {"id": self.tenant,
-                           "description": "A description ...",
-                           "enabled": True}}
-        resp, content = h.request(url, "POST", body=json.dumps(body),
-                                headers={"Content-Type": "application/json",
-                                         "X-Auth-Token": self.exp_auth_token})
-
-        if int(resp['status']) == 500:
-            self.fail('IDM fault')
-        elif int(resp['status']) == 503:
-            self.fail('Service Not Available')
-        self.assertEqual(401, int(resp['status']))
-
-    def test_tenant_create_expired_token_xml(self):
-        h = httplib2.Http(".cache")
-        resp, content = create_tenant_xml("test_tenant", str(self.auth_token))
-        content = etree.fromstring(content)
-        if int(resp['status']) == 200:
-            self.tenant = content.get('id')
-
-        url = '%stenants' % (URL)
-        body = '<?xml version="1.0" encoding="UTF-8"?> \
-            <tenant xmlns="http://docs.openstack.org/idm/api/v1.0" \
-            enabled="true" id="%s"> \
-            <description>A description...</description> \
-            </tenant>' % self.tenant
-
-        resp, content = h.request(url, "POST", body=body,\
-                                headers={"Content-Type": "application/xml",\
-                                         "X-Auth-Token": self.exp_auth_token,
-                                         "ACCEPT": "application/xml"})
-
-        if int(resp['status']) == 500:
-            self.fail('IDM fault')
-        elif int(resp['status']) == 503:
-            self.fail('Service Not Available')
-        self.assertEqual(401, int(resp['status']))
-
-    def test_tenant_create_missing_token(self):
-        h = httplib2.Http(".cache")
-        resp, content = create_tenant("test_tenant", str(self.auth_token))
-        if int(resp['status']) == 200:
-            self.tenant = content['tenant']['id']
-
-        url = '%stenants' % (URL)
-        body = {"tenant": {"id": self.tenant,
-                           "description": "A description ...",
-                           "enabled": True}}
-        resp, content = h.request(url, "POST", body=json.dumps(body),
-                                headers={"Content-Type": "application/json"})
-
-        if int(resp['status']) == 500:
-            self.fail('IDM fault')
-        elif int(resp['status']) == 503:
-            self.fail('Service Not Available')
-        self.assertEqual(401, int(resp['status']))
-
-    def test_tenant_create_missing_token_xml(self):
-        h = httplib2.Http(".cache")
-        resp, content = create_tenant_xml("test_tenant", str(self.auth_token))
-        content = etree.fromstring(content)
-        if int(resp['status']) == 200:
-            self.tenant = content.get('id')
-
-        url = '%stenants' % (URL)
-
-        body = '<?xml version="1.0" encoding="UTF-8"?> \
-            <tenant xmlns="http://docs.openstack.org/idm/api/v1.0" \
-            enabled="true" id="%s"> \
-            <description>A description...</description> \
-            </tenant>' % self.tenant
-        resp, content = h.request(url, "POST", body=body,\
-                                headers={"Content-Type": "application/xml",
-                                         "ACCEPT": "application/xml"})
-
-        if int(resp['status']) == 500:
-            self.fail('IDM fault')
-        elif int(resp['status']) == 503:
-            self.fail('Service Not Available')
-        self.assertEqual(401, int(resp['status']))
-
-    def test_tenant_create_disabled_token(self):
-        h = httplib2.Http(".cache")
-        resp, content = create_tenant("test_tenant", str(self.auth_token))
-        if int(resp['status']) == 200:
-            self.tenant = content['tenant']['id']
-
-        url = '%stenants' % (URL)
-        body = '{"tenant": { "id": "%s", \
-                "description": "A description ...", "enabled"\
-                :true  } }' % self.tenant
-        resp, content = h.request(url, "POST", body=body,\
-                                headers={"Content-Type": "application/json",\
-                                         "X-Auth-Token": self.disabled_token})
-
-        if int(resp['status']) == 500:
-            self.fail('IDM fault')
-        elif int(resp['status']) == 503:
-            self.fail('Service Not Available')
-        self.assertEqual(403, int(resp['status']))
-
-    def test_tenant_create_disabled_token_xml(self):
-        h = httplib2.Http(".cache")
-        resp, content = create_tenant_xml("test_tenant", str(self.auth_token))
-        content = etree.fromstring(content)
-        if int(resp['status']) == 200:
-            self.tenant = content.get('id')
-
-        url = '%stenants' % (URL)
-        body = '<?xml version="1.0" encoding="UTF-8"?> \
-            <tenant xmlns="http://docs.openstack.org/idm/api/v1.0" \
-            enabled="true" id="%s"> \
-            <description>A description...</description> \
-            </tenant>' % self.tenant
-        resp, content = h.request(url, "POST", body=body,\
-                                headers={"Content-Type": "application/xml",
-                                         "X-Auth-Token": self.disabled_token,
-                                         "ACCEPT": "application/xml"})
-
-        if int(resp['status']) == 500:
-            self.fail('IDM fault')
-        elif int(resp['status']) == 503:
-            self.fail('Service Not Available')
-        self.assertEqual(403, int(resp['status']))
-
-    def test_tenant_create_invalid_token(self):
-        h = httplib2.Http(".cache")
-        resp, content = create_tenant("test_tenant", str(self.auth_token))
-        if int(resp['status']) == 200:
-            self.tenant = content['tenant']['id']
-
-        url = '%stenants' % (URL)
-        body = '{"tenant": { "id": "%s", \
-                "description": "A description ...", "enabled"\
-                :true  } }' % self.tenant
-        resp, content = h.request(url, "POST", body=body,\
-                                headers={"Content-Type": "application/json",\
-                                         "X-Auth-Token": 'nonexsitingtoken'})
-
-        if int(resp['status']) == 500:
-            self.fail('IDM fault')
-        elif int(resp['status']) == 503:
-            self.fail('Service Not Available')
-        self.assertEqual(401, int(resp['status']))
-
-    def test_tenant_create_invalid_token_xml(self):
-        h = httplib2.Http(".cache")
-        resp, content = create_tenant_xml("test_tenant", str(self.auth_token))
-        content = etree.fromstring(content)
-        if int(resp['status']) == 200:
-            self.tenant = content.get('id')
-
-        url = '%stenants' % (URL)
-        body = '<?xml version="1.0" encoding="UTF-8"?> \
-            <tenant xmlns="http://docs.openstack.org/idm/api/v1.0" \
-            enabled="true" id="%s"> \
-            <description>A description...</description> \
-            </tenant>' % self.tenant
-        resp, content = h.request(url, "POST", body=body,\
-                                headers={"Content-Type": "application/xml",\
-                                         "X-Auth-Token": 'nonexsitingtoken',
-                                         "ACCEPT": "application/xml"})
-
-        if int(resp['status']) == 500:
-            self.fail('IDM fault')
-        elif int(resp['status']) == 503:
-            self.fail('Service Not Available')
-        self.assertEqual(401, int(resp['status']))
-
-
-class get_tenants_test(tenant_test):
-
-    def test_get_tenants(self):
-        h = httplib2.Http(".cache")
-        resp, content = create_tenant(self.tenant, str(self.auth_token))
-        url = '%stenants' % (URL)
-        #test for Content-Type = application/json
-        resp, content = h.request(url, "GET", body='{}',\
-                                headers={"Content-Type": "application/json",\
-                                         "X-Auth-Token": self.auth_token})
-        if int(resp['status']) == 500:
-            self.fail('IDM fault')
-        elif int(resp['status']) == 503:
-            self.fail('Service Not Available')
-        self.assertEqual(200, int(resp['status']))
-
-    def test_get_tenants_xml(self):
-        h = httplib2.Http(".cache")
-        resp, content = create_tenant(self.tenant, str(self.auth_token))
-        url = '%stenants' % (URL)
-        #test for Content-Type = application/json
-        resp, content = h.request(url, "GET", body='',\
-                                headers={"Content-Type": "application/xml",\
-                                         "X-Auth-Token": self.auth_token,
-                                         "ACCEPT": "application/xml"})
-        if int(resp['status']) == 500:
-            self.fail('IDM fault')
-        elif int(resp['status']) == 503:
-            self.fail('Service Not Available')
-        self.assertEqual(200, int(resp['status']))
-
-    def test_get_tenants_forbidden_token(self):
-        h = httplib2.Http(".cache")
-        resp, content = create_tenant(self.tenant, str(self.auth_token))
-        url = '%stenants' % (URL)
-        #test for Content-Type = application/json
-        resp, content = h.request(url, "GET", body='{}',\
-                                headers={"Content-Type": "application/json",\
-                                         "X-Auth-Token": self.token})
-        if int(resp['status']) == 500:
-            self.fail('IDM fault')
-        elif int(resp['status']) == 503:
-            self.fail('Service Not Available')
-        self.assertEqual(403, int(resp['status']))
-
-    def test_get_tenants_forbidden_token_xml(self):
-        h = httplib2.Http(".cache")
-        resp, content = create_tenant(self.tenant, str(self.auth_token))
-        url = '%stenants' % (URL)
-        #test for Content-Type = application/json
-        resp, content = h.request(url, "GET", body='',\
-                                headers={"Content-Type": "application/xml",\
-                                         "X-Auth-Token": self.token,
-                                         "ACCEPT": "application/xml"})
-        if int(resp['status']) == 500:
-            self.fail('IDM fault')
-        elif int(resp['status']) == 503:
-            self.fail('Service Not Available')
-        self.assertEqual(403, int(resp['status']))
-
-    def test_get_tenants_exp_token(self):
-        h = httplib2.Http(".cache")
-        resp, content = create_tenant(self.tenant, str(self.auth_token))
-        url = '%stenants' % (URL)
-        #test for Content-Type = application/json
-        resp, content = h.request(url, "GET", body='{}',\
-                                headers={"Content-Type": "application/json",\
-                                         "X-Auth-Token": self.exp_auth_token})
-        if int(resp['status']) == 500:
-            self.fail('IDM fault')
-        elif int(resp['status']) == 503:
-            self.fail('Service Not Available')
-        self.assertEqual(401, int(resp['status']))
-
-    def test_get_tenants_exp_token_xml(self):
-        h = httplib2.Http(".cache")
-        resp, content = create_tenant(self.tenant, str(self.auth_token))
-        url = '%stenants' % (URL)
-        #test for Content-Type = application/json
-        resp, content = h.request(url, "GET", body='',\
-                                headers={"Content-Type": "application/xml",\
-                                         "X-Auth-Token": self.exp_auth_token,
-                                         "ACCEPT": "application/xml"})
-        if int(resp['status']) == 500:
-            self.fail('IDM fault')
-        elif int(resp['status']) == 503:
-            self.fail('Service Not Available')
-        self.assertEqual(401, int(resp['status']))
-
-
-class get_tenant_test(tenant_test):
-
-    def test_get_tenant(self):
-        h = httplib2.Http(".cache")
-        resp, content = create_tenant(self.tenant, str(self.auth_token))
-        url = '%stenants/%s' % (URL, self.tenant)
-        #test for Content-Type = application/json
-        resp, content = h.request(url, "GET", body='{}',\
-                                headers={"Content-Type": "application/json",\
-                                         "X-Auth-Token": self.auth_token})
-        if int(resp['status']) == 500:
-            self.fail('IDM fault')
-        elif int(resp['status']) == 503:
-            self.fail('Service Not Available')
-        self.assertEqual(200, int(resp['status']))
-
-    def test_get_tenant_xml(self):
-        h = httplib2.Http(".cache")
-        resp, content = create_tenant(self.tenant, str(self.auth_token))
-        url = '%stenants/%s' % (URL, self.tenant)
-        #test for Content-Type = application/json
-        resp, content = h.request(url, "GET", body='',\
-                                headers={"Content-Type": "application/xml",\
-                                         "X-Auth-Token": self.auth_token,
-                                         "ACCEPT": "application/xml"})
-        if int(resp['status']) == 500:
-            self.fail('IDM fault')
-        elif int(resp['status']) == 503:
-            self.fail('Service Not Available')
-        self.assertEqual(200, int(resp['status']))
-
-    def test_get_tenant_bad(self):
-        h = httplib2.Http(".cache")
-        resp, content = create_tenant(self.tenant, str(self.auth_token))
-        url = '%stenants/%s' % (URL, 'tenant_bad')
-        #test for Content-Type = application/json
-        resp, content = h.request(url, "GET", body='{',\
-                                headers={"Content-Type": "application/json",\
-                                         "X-Auth-Token": self.auth_token})
-        if int(resp['status']) == 500:
-            self.fail('IDM fault')
-        elif int(resp['status']) == 503:
-            self.fail('Service Not Available')
-        self.assertEqual(404, int(resp['status']))
-
-    def test_get_tenant_bad_xml(self):
-        h = httplib2.Http(".cache")
-        resp, content = create_tenant(self.tenant, str(self.auth_token))
-        url = '%stenants/%s' % (URL, 'tenant_bad')
-        #test for Content-Type = application/json
-        resp, content = h.request(url, "GET", body='{',\
-                                headers={"Content-Type": "application/xml",\
-                                         "X-Auth-Token": self.auth_token,
-                                         "ACCEPT": "application/xml"})
-        if int(resp['status']) == 500:
-            self.fail('IDM fault')
-        elif int(resp['status']) == 503:
-            self.fail('Service Not Available')
-        self.assertEqual(404, int(resp['status']))
-
-    def test_get_tenant_not_found(self):
-        h = httplib2.Http(".cache")
-        resp, content = create_tenant(self.tenant, str(self.auth_token))
-        url = '%stenants/NonexistingID' % (URL)
-        #test for Content-Type = application/json
-        resp, content = h.request(url, "GET", body='{}',\
-                                headers={"Content-Type": "application/json",\
-                                         "X-Auth-Token": self.auth_token})
-        if int(resp['status']) == 500:
-            self.fail('IDM fault')
-        elif int(resp['status']) == 503:
-            self.fail('Service Not Available')
-        self.assertEqual(404, int(resp['status']))
-
-    def test_get_tenant_not_found_xml(self):
-        h = httplib2.Http(".cache")
-        resp, content = create_tenant(self.tenant, str(self.auth_token))
-        url = '%stenants/NonexistingID' % (URL)
-        #test for Content-Type = application/json
-        resp, content = h.request(url, "GET", body='',\
-                                headers={"Content-Type": "application/xml",\
-                                         "X-Auth-Token": self.auth_token,
-                                         "ACCEPT": "application/xml"})
-        if int(resp['status']) == 500:
-            self.fail('IDM fault')
-        elif int(resp['status']) == 503:
-            self.fail('Service Not Available')
-        self.assertEqual(404, int(resp['status']))
-
-
-class update_tenant_test(tenant_test):
-
-    def test_update_tenant(self):
-        h = httplib2.Http(".cache")
-        resp, content = create_tenant(self.tenant, str(self.auth_token))
-        url = '%stenants/%s' % (URL, self.tenant)
-        data = '{"tenant": { "description": "A NEW description..." ,\
-                "enabled":true }}'
-        #test for Content-Type = application/json
-        resp, content = h.request(url, "PUT", body=data,\
-                                headers={"Content-Type": "application/json",\
-                                         "X-Auth-Token": self.auth_token})
-        body = json.loads(content)
-        if int(resp['status']) == 500:
-            self.fail('IDM fault')
-        elif int(resp['status']) == 503:
-            self.fail('Service Not Available')
-        self.assertEqual(200, int(resp['status']))
-        self.assertEqual(int(self.tenant), int(body['tenant']['id']))
-        self.assertEqual('A NEW description...', \
-                         body['tenant']['description'])
-
-    def test_update_tenant_xml(self):
-        h = httplib2.Http(".cache")
-        resp, content = create_tenant_xml(self.tenant, str(self.auth_token))
-        url = '%stenants/%s' % (URL, self.tenant)
-        data = '<?xml version="1.0" encoding="UTF-8"?> \
-             <tenant xmlns="http://docs.openstack.org/idm/api/v1.0" \
-             enabled="true"> \
-             <description>A NEW description...</description> \
-             </tenant>'
-
-        #test for Content-Type = application/json
-        resp, content = h.request(url, "PUT", body=data,\
-                                headers={"Content-Type": "application/xml",\
-                                         "X-Auth-Token": self.auth_token,
-                                         "ACCEPT": "application/xml"})
-        body = etree.fromstring(content)
-        desc = body.find("{http://docs.openstack.org/idm/api/v1.0}description")
-        if int(resp['status']) == 500:
-            self.fail('IDM fault')
-        elif int(resp['status']) == 503:
-            self.fail('Service Not Available')
-        self.assertEqual(200, int(resp['status']))
-        self.assertEqual(int(self.tenant), int(body.get('id')))
-        self.assertEqual('A NEW description...', \
-                         desc.text)
-
-    def test_update_tenant_bad(self):
-        h = httplib2.Http(".cache")
-        resp, content = create_tenant(self.tenant, str(self.auth_token))
-        url = '%stenants/%s' % (URL, self.tenant)
-        data = '{"tenant": { "description_bad": "A NEW description...",\
-                "enabled":true  }}'
-        #test for Content-Type = application/json
-
-        resp, content = h.request(url, "PUT", body=data,\
-                                headers={"Content-Type": "application/json",\
-                                         "X-Auth-Token": self.auth_token})
-        if int(resp['status']) == 500:
-            self.fail('IDM fault')
-        elif int(resp['status']) == 503:
-            self.fail('Service Not Available')
-        self.assertEqual(400, int(resp['status']))
-
-    def test_update_tenant_bad_xml(self):
-        h = httplib2.Http(".cache")
-        resp, content = create_tenant(self.tenant, str(self.auth_token))
-        url = '%stenants/%s' % (URL, self.tenant)
-        data = '<?xml version="1.0" encoding="UTF-8"?> \
-             <tenant xmlns="http://docs.openstack.org/idm/api/v1.0" \
-             enabled="true"> \
-             <description_bad>A NEW description...</description> \
-             </tenant>'
-        #test for Content-Type = application/json
-        resp, content = h.request(url, "PUT", body=data,\
-                                headers={"Content-Type": "application/xml",\
-                                         "X-Auth-Token": self.auth_token,
-                                         "ACCEPT": "application/xml"})
-        if int(resp['status']) == 500:
-            self.fail('IDM fault')
-        elif int(resp['status']) == 503:
-            self.fail('Service Not Available')
-        self.assertEqual(400, int(resp['status']))
-
-    def test_update_tenant_not_found(self):
-        h = httplib2.Http(".cache")
-        resp, content = create_tenant(self.tenant, str(self.auth_token))
-        url = '%stenants/NonexistingID' % (URL)
-        data = '{"tenant": { "description": "A NEW description...",\
-                "enabled":true  }}'
-        #test for Content-Type = application/json
-        resp, content = h.request(url, "GET", body=data,\
-                                headers={"Content-Type": "application/json",\
-                                         "X-Auth-Token": self.auth_token})
-        if int(resp['status']) == 500:
-            self.fail('IDM fault')
-        elif int(resp['status']) == 503:
-            self.fail('Service Not Available')
-        self.assertEqual(404, int(resp['status']))
-
-    def test_update_tenant_not_found_xml(self):
-        h = httplib2.Http(".cache")
-        resp, content = create_tenant(self.tenant, str(self.auth_token))
-        url = '%stenants/NonexistingID' % (URL)
-        data = '<?xml version="1.0" encoding="UTF-8"?> \
-             <tenant xmlns="http://docs.openstack.org/idm/api/v1.0" \
-             enabled="true"> \
-             <description_bad>A NEW description...</description> \
-             </tenant>'
-        #test for Content-Type = application/json
-        resp, content = h.request(url, "GET", body=data,\
-                                headers={"Content-Type": "application/xml",\
-                                         "X-Auth-Token": self.auth_token,
-                                         "ACCEPT": "application/xml"})
-        if int(resp['status']) == 500:
-            self.fail('IDM fault')
-        elif int(resp['status']) == 503:
-            self.fail('Service Not Available')
-        self.assertEqual(404, int(resp['status']))
-
-
-class delete_tenant_test(tenant_test):
-
-    def test_delete_tenant_not_found(self):
-        #resp,content=create_tenant("test_tenant_delete", str(self.auth_token))
-        resp, content = delete_tenant("test_tenant_delete111", \
-                                        str(self.auth_token))
-        self.assertEqual(404, int(resp['status']))
-
-    def test_delete_tenant_not_found_xml(self):
-        #resp,content=create_tenant("test_tenant_delete", str(self.auth_token))
-        resp, content = delete_tenant_xml("test_tenant_delete111", \
-                                            str(self.auth_token))
-        self.assertEqual(404, int(resp['status']))
-
-    def test_delete_tenant(self):
-        resp, content = create_tenant("test_tenant_delete", \
-                                    str(self.auth_token))
-        resp, content = delete_tenant("test_tenant_delete", \
-                                        str(self.auth_token))
-        self.assertEqual(204, int(resp['status']))
-
-    def test_delete_tenant_xml(self):
-        resp, content = create_tenant_xml("test_tenant_delete", \
-                                          str(self.auth_token))
-        resp, content = delete_tenant_xml("test_tenant_delete", \
-                                            str(self.auth_token))
-        self.assertEqual(204, int(resp['status']))
-
-
-class ResponseContentTypeTest(unittest.TestCase):
-    
-    def get_version(accept='', extension=''):
-        h = httplib2.Http(".cache")
-        hdrs = {}
-        url = URL
-        if extension:
-            url += extension
-        elif accept:
-            hdrs['Accept'] = accept
-        return h.request(url, "GET", headers=hdrs)
-
-    def test_getting_xml_by_header(self):
-        identity.request.header['Accept'] = 'application/xml'
-        self.assertEqual(True, identity.is_xml_response())
-
-    def test_getting_json_by_header(self):
-        identity.request.header['Accept'] = 'application/json'
-        self.assertFalse(identity.is_xml_response())
-
-    def test_getting_xml_by_extension(self):
-        identity.request.url = identity.URL + '.xml'
-        self.assertEqual(True, identity.is_xml_response())
-
-    def test_getting_json_by_extension(self):
-        identity.request.url = identity.URL + '.json'
-        self.assertFalse(identity.is_xml_response())
-
-    def test_getting_json_by_default(self):
-        self.assertFalse(identity.is_xml_response())
-
-
-if __name__ == '__main__':
-    unittest.main()
+import os
+import sys
+# Need to access identity module
+path = os.path.abspath(os.path.join(os.path.dirname(__file__), '..', os.pathsep, '..', os.pathsep, '..', 'keystone'))
+print path
+sys.path.append()
+import identity
+import unittest
+from webtest import TestApp
+import httplib2
+import json
+from lxml import etree
+import unittest
+from webtest import TestApp
+
+URL = 'http://localhost:8080/v1.0/'
+
+
+def get_token(user, pswd, kind=''):
+        h = httplib2.Http(".cache")
+        url = '%stoken' % URL
+        body = {"passwordCredentials": {"username": user,
+                                        "password": pswd}}
+        resp, content = h.request(url, "POST", body=json.dumps(body),
+                                  headers={"Content-Type": "application/json"})
+        content = json.loads(content)
+        token = str(content['auth']['token']['id'])
+        if kind == 'token':
+            return token
+        else:
+            return (resp, content)
+
+
+def get_token_xml(user, pswd, type=''):
+        h = httplib2.Http(".cache")
+        url = '%stoken' % URL
+        body = '<?xml version="1.0" encoding="UTF-8"?> \
+                <passwordCredentials \
+                xmlns="http://docs.openstack.org/idm/api/v1.0" \
+                password="%s" username="%s" \
+                tenantId="77654"/> ' % (pswd, user)
+        resp, content = h.request(url, "POST", body=body,\
+                                headers={"Content-Type": "application/xml",
+                                         "ACCEPT": "application/xml"})
+        dom = etree.fromstring(content)
+        root = dom.find("{http://docs.openstack.org/idm/api/v1.0}token")
+        token_root = root.attrib
+        token = str(token_root['id'])
+        if type == 'token':
+            return token
+        else:
+            return (resp, content)
+
+
+def delete_token(token, auth_token):
+    h = httplib2.Http(".cache")
+    url = '%stoken/%s' % (URL, token)
+    resp, content = h.request(url, "DELETE", body='', \
+                            headers={"Content-Type": "application/json", \
+                                     "X-Auth-Token": auth_token})
+    return (resp, content)
+
+
+def delete_token_xml(token, auth_token):
+    h = httplib2.Http(".cache")
+    url = '%stoken/%s' % (URL, token)
+    resp, content = h.request(url, "DELETE", body='',\
+                            headers={"Content-Type": "application/xml", \
+                                     "X-Auth-Token": auth_token,
+                                     "ACCEPT": "application/xml"})
+    return (resp, content)
+
+
+def create_tenant(tenantid, auth_token):
+    h = httplib2.Http(".cache")
+
+    url = '%stenants' % (URL)
+    body = {"tenant": {"id": tenantid,
+                       "description": "A description ...",
+                       "enabled": True}}
+    resp, content = h.request(url, "POST", body=json.dumps(body),
+                              headers={"Content-Type": "application/json",
+                                       "X-Auth-Token": auth_token})
+    return (resp, content)
+
+
+def create_tenant_xml(tenantid, auth_token):
+    h = httplib2.Http(".cache")
+    url = '%stenants' % (URL)
+    body = '<?xml version="1.0" encoding="UTF-8"?> \
+            <tenant xmlns="http://docs.openstack.org/idm/api/v1.0" \
+            enabled="true" id="%s"> \
+            <description>A description...</description> \
+            </tenant>' % tenantid
+    resp, content = h.request(url, "POST", body=body,\
+                              headers={"Content-Type": "application/xml",\
+                              "X-Auth-Token": auth_token,
+                              "ACCEPT": "application/xml"})
+    return (resp, content)
+
+
+def delete_tenant(tenantid, auth_token):
+    h = httplib2.Http(".cache")
+    url = '%stenants/%s' % (URL, tenantid)
+    resp, content = h.request(url, "DELETE", body='{}',\
+                            headers={"Content-Type": "application/json",\
+                                     "X-Auth-Token": auth_token})
+    return (resp, content)
+
+
+def delete_tenant_xml(tenantid, auth_token):
+    h = httplib2.Http(".cache")
+    url = '%stenants/%s' % (URL, tenantid)
+    resp, content = h.request(url, "DELETE", body='',\
+                            headers={"Content-Type": "application/xml",\
+                                     "X-Auth-Token": auth_token,
+                                     "ACCEPT": "application/xml"})
+    return (resp, content)
+
+
+def get_tenant():
+    return '1234'
+
+
+def get_user():
+    return '1234'
+
+
+def get_userdisabled():
+    return '1234'
+
+
+def get_auth_token():
+    return '999888777666'
+
+
+def get_exp_auth_token():
+    return '000999'
+
+
+def get_disabled_token():
+    return '999888777'
+
+
+class identity_test(unittest.TestCase):
+
+    #Given _a_ to make inherited test cases in an order.
+    #here to call below method will call as last test case
+
+    def test_a_get_version(self):
+        h = httplib2.Http(".cache")
+        url = URL
+        resp, content = h.request(url, "GET", body="",
+                                  headers={"Content-Type": "application/json"})
+        self.assertEqual(200, int(resp['status']))
+        self.assertEqual('application/json', resp['content-type'])
+
+    def test_a_get_version(self):
+        h = httplib2.Http(".cache")
+        url = URL
+        resp, content = h.request(url, "GET", body="",
+                                headers={"Content-Type": "application/xml",
+                                         "ACCEPT": "application/xml"})
+        self.assertEqual(200, int(resp['status']))
+        self.assertEqual('application/xml', resp['content-type'])
+
+
+class authorize_test(identity_test):
+
+    def setUp(self):
+        self.token = get_token('joeuser', 'secrete', 'token')
+        self.tenant = get_tenant()
+        self.user = get_user()
+        self.userdisabled = get_userdisabled()
+        self.auth_token = get_auth_token()
+        self.exp_auth_token = get_exp_auth_token()
+        self.disabled_token = get_disabled_token()
+
+    def tearDown(self):
+        delete_token(self.token, self.auth_token)
+
+    def test_a_authorize(self):
+        resp, content = get_token('joeuser', 'secrete')
+        self.assertEqual(200, int(resp['status']))
+        self.assertEqual('application/json', resp['content-type'])
+
+    def test_a_authorize_xml(self):
+        resp, content = get_token_xml('joeuser', 'secrete')
+        self.assertEqual(200, int(resp['status']))
+        self.assertEqual('application/xml', resp['content-type'])
+
+    def test_a_authorize_user_disaabled(self):
+        h = httplib2.Http(".cache")
+        url = '%stoken' % URL
+        body = {"passwordCredentials": {"username": "disabled",
+                                        "password": "secrete"}}
+        resp, content = h.request(url, "POST", body=json.dumps(body),
+                                headers={"Content-Type": "application/json"})
+        content = json.loads(content)
+        if int(resp['status']) == 500:
+            self.fail('IDM fault')
+        elif int(resp['status']) == 503:
+            self.fail('Service Not Available')
+        self.assertEqual(403, int(resp['status']))
+
+    def test_a_authorize_user_disaabled_xml(self):
+        h = httplib2.Http(".cache")
+        url = '%stoken' % URL
+
+        body = '<?xml version="1.0" encoding="UTF-8"?> \
+                <passwordCredentials \
+                xmlns="http://docs.openstack.org/idm/api/v1.0" \
+                password="secrete" username="disabled" \
+                />'
+        resp, content = h.request(url, "POST", body=body,\
+                                  headers={"Content-Type": "application/xml",
+                                           "ACCEPT": "application/xml"})
+        content = etree.fromstring(content)
+        if int(resp['status']) == 500:
+            self.fail('IDM fault')
+        elif int(resp['status']) == 503:
+            self.fail('Service Not Available')
+        self.assertEqual(403, int(resp['status']))
+
+    def test_a_authorize_user_wrong(self):
+        h = httplib2.Http(".cache")
+        url = '%stoken' % URL
+        body = {"passwordCredentials": {"username-w": "disabled",
+                                        "password": "secrete"}}
+        resp, content = h.request(url, "POST", body=json.dumps(body),
+                                headers={"Content-Type": "application/json"})
+        content = json.loads(content)
+        if int(resp['status']) == 500:
+            self.fail('IDM fault')
+        elif int(resp['status']) == 503:
+            self.fail('Service Not Available')
+        self.assertEqual(400, int(resp['status']))
+
+    def test_a_authorize_user_wrong_xml(self):
+        h = httplib2.Http(".cache")
+        url = '%stoken' % URL
+        body = '<?xml version="1.0" encoding="UTF-8"?> \
+                <passwordCredentials \
+                xmlns="http://docs.openstack.org/idm/api/v1.0" \
+                password="secrete" username-w="disabled" \
+                />'
+        resp, content = h.request(url, "POST", body=body,\
+                                 headers={"Content-Type": "application/xml",
+                                         "ACCEPT": "application/xml"})
+        content = etree.fromstring(content)
+        if int(resp['status']) == 500:
+            self.fail('IDM fault')
+        elif int(resp['status']) == 503:
+            self.fail('Service Not Available')
+        self.assertEqual(400, int(resp['status']))
+
+
+class validate_token(authorize_test):
+
+    def test_validate_token_true(self):
+        h = httplib2.Http(".cache")
+
+        url = '%stoken/%s?belongsTo=%s' % (URL, self.token, self.tenant)
+        resp, content = h.request(url, "GET", body='',\
+                                headers={"Content-Type": "application/json", \
+                                         "X-Auth-Token": self.auth_token})
+        if int(resp['status']) == 500:
+            self.fail('IDM fault')
+        elif int(resp['status']) == 503:
+            self.fail('Service Not Available')
+        self.assertEqual(200, int(resp['status']))
+        self.assertEqual('application/json', resp['content-type'])
+
+    def test_validate_token_true_xml(self):
+        h = httplib2.Http(".cache")
+        url = '%stoken/%s?belongsTo=%s' % (URL, self.token, self.tenant)
+        resp, content = h.request(url, "GET", body='',\
+                                headers={"Content-Type": "application/xml", \
+                                         "X-Auth-Token": self.auth_token,
+                                         "ACCEPT": "application/xml"})
+        if int(resp['status']) == 500:
+            self.fail('IDM fault')
+        elif int(resp['status']) == 503:
+            self.fail('Service Not Available')
+        self.assertEqual(200, int(resp['status']))
+        self.assertEqual('application/xml', resp['content-type'])
+
+    def test_validate_token_expired(self):
+        h = httplib2.Http(".cache")
+        url = '%stoken/%s?belongsTo=%s' % (URL, self.exp_auth_token, \
+                                            self.tenant)
+        resp, content = h.request(url, "GET", body='',\
+                                headers={"Content-Type": "application/json", \
+                                         "X-Auth-Token": self.exp_auth_token})
+        if int(resp['status']) == 500:
+            self.fail('IDM fault')
+        elif int(resp['status']) == 503:
+            self.fail('Service Not Available')
+        self.assertEqual(401, int(resp['status']))
+        self.assertEqual('application/json', resp['content-type'])
+
+    def test_validate_token_expired_xml(self):
+        h = httplib2.Http(".cache")
+
+        url = '%stoken/%s?belongsTo=%s' % (URL, self.exp_auth_token, \
+                                            self.tenant)
+        resp, content = h.request(url, "GET", body='',\
+                                headers={"Content-Type": "application/xml", \
+                                         "X-Auth-Token": self.exp_auth_token,
+                                         "ACCEPT": "application/xml"})
+        if int(resp['status']) == 500:
+            self.fail('IDM fault')
+        elif int(resp['status']) == 503:
+            self.fail('Service Not Available')
+        self.assertEqual(401, int(resp['status']))
+        self.assertEqual('application/xml', resp['content-type'])
+
+    def test_validate_token_invalid(self):
+        h = httplib2.Http(".cache")
+        url = '%stoken/%s?belongsTo=%s' % (URL, 'NonExistingToken', \
+                                            self.tenant)
+        resp, content = h.request(url, "GET", body='',\
+                                headers={"Content-Type": "application/json", \
+                                         "X-Auth-Token": self.auth_token})
+
+        if int(resp['status']) == 500:
+            self.fail('IDM fault')
+        elif int(resp['status']) == 503:
+            self.fail('Service Not Available')
+        self.assertEqual(404, int(resp['status']))
+        self.assertEqual('application/json', resp['content-type'])
+
+    def test_validate_token_invalid_xml(self):
+        h = httplib2.Http(".cache")
+        url = '%stoken/%s?belongsTo=%s' % (URL, 'NonExistingToken', \
+                                            self.tenant)
+        resp, content = h.request(url, "GET", body='',\
+                                headers={"Content-Type": "application/json", \
+                                         "X-Auth-Token": self.auth_token})
+        if int(resp['status']) == 500:
+            self.fail('IDM fault')
+        elif int(resp['status']) == 503:
+            self.fail('Service Not Available')
+        self.assertEqual(404, int(resp['status']))
+        self.assertEqual('application/json', resp['content-type'])
+
+
+class tenant_test(unittest.TestCase):
+
+    def setUp(self):
+        self.token = get_token('joeuser', 'secrete', 'token')
+        self.tenant = get_tenant()
+        self.user = get_user()
+        self.userdisabled = get_userdisabled()
+        self.auth_token = get_auth_token()
+        self.exp_auth_token = get_exp_auth_token()
+        self.disabled_token = get_disabled_token()
+
+    def tearDown(self):
+        resp, content = delete_tenant(self.tenant, self.auth_token)
+
+
+class create_tenant_test(tenant_test):
+
+    def test_tenant_create(self):
+        resp, content = delete_tenant('test_tenant', str(self.auth_token))
+        resp, content = create_tenant('test_tenant', str(self.auth_token))
+        self.tenant = 'test_tenant'
+
+        if int(resp['status']) == 500:
+            self.fail('IDM fault')
+        elif int(resp['status']) == 503:
+            self.fail('Service Not Available')
+
+        if int(resp['status']) not in (200, 201):
+
+            self.fail('Failed due to %d' % int(resp['status']))
+
+    def test_tenant_create_xml(self):
+        resp, content = delete_tenant_xml('test_tenant', str(self.auth_token))
+        resp, content = create_tenant_xml('test_tenant', str(self.auth_token))
+        self.tenant = 'test_tenant'
+        content = etree.fromstring(content)
+        if int(resp['status']) == 500:
+            self.fail('IDM fault')
+        elif int(resp['status']) == 503:
+            self.fail('Service Not Available')
+
+        if int(resp['status']) not in (200, 201):
+
+            self.fail('Failed due to %d' % int(resp['status']))
+
+    def test_tenant_create_again(self):
+
+        resp, content = create_tenant("test_tenant", str(self.auth_token))
+        resp, content = create_tenant("test_tenant", str(self.auth_token))
+        if int(resp['status']) == 200:
+            self.tenant = content['tenant']['id']
+        if int(resp['status']) == 500:
+            self.fail('IDM fault')
+        elif int(resp['status']) == 503:
+            self.fail('Service Not Available')
+        self.assertEqual(409, int(resp['status']))
+        if int(resp['status']) == 200:
+            self.tenant = content['tenant']['id']
+
+    def test_tenant_create_again_xml(self):
+
+        resp, content = create_tenant_xml("test_tenant", str(self.auth_token))
+        resp, content = create_tenant_xml("test_tenant", str(self.auth_token))
+        content = etree.fromstring(content)
+        if int(resp['status']) == 200:
+            self.tenant = content.get("id")
+
+        if int(resp['status']) == 500:
+            self.fail('IDM fault')
+        elif int(resp['status']) == 503:
+            self.fail('Service Not Available')
+        self.assertEqual(409, int(resp['status']))
+        if int(resp['status']) == 200:
+            self.tenant = content.get("id")
+
+    def test_tenant_create_forbidden_token(self):
+        h = httplib2.Http(".cache")
+        resp, content = create_tenant("test_tenant", str(self.auth_token))
+        if int(resp['status']) == 200:
+            self.tenant = content['tenant']['id']
+
+        url = '%stenants' % (URL)
+        body = {"tenant": {"id": self.tenant,
+                           "description": "A description ...",
+                           "enabled": True}}
+        resp, content = h.request(url, "POST", body=json.dumps(body),
+                                  headers={"Content-Type": "application/json",
+                                         "X-Auth-Token": self.token})
+
+        if int(resp['status']) == 500:
+            self.fail('IDM fault')
+        elif int(resp['status']) == 503:
+            self.fail('Service Not Available')
+        self.assertEqual(403, int(resp['status']))
+
+    def test_tenant_create_forbidden_token_xml(self):
+        h = httplib2.Http(".cache")
+        resp, content = create_tenant_xml("test_tenant", str(self.auth_token))
+        content = etree.fromstring(content)
+        if int(resp['status']) == 200:
+            self.tenant = content.get('id')
+
+        url = '%stenants' % (URL)
+        body = '<?xml version="1.0" encoding="UTF-8"?> \
+            <tenant xmlns="http://docs.openstack.org/idm/api/v1.0" \
+            enabled="true" id="%s"> \
+            <description>A description...</description> \
+            </tenant>' % self.tenant
+        resp, content = h.request(url, "POST", body=body,\
+                                headers={"Content-Type": "application/xml",\
+                                         "X-Auth-Token": self.token,
+                                         "ACCEPT": "application/xml"})
+
+        if int(resp['status']) == 500:
+            self.fail('IDM fault')
+        elif int(resp['status']) == 503:
+            self.fail('Service Not Available')
+        self.assertEqual(403, int(resp['status']))
+
+    def test_tenant_create_expired_token(self):
+        h = httplib2.Http(".cache")
+        resp, content = create_tenant("test_tenant", str(self.auth_token))
+        if int(resp['status']) == 200:
+            self.tenant = content['tenant']['id']
+
+        url = '%stenants' % (URL)
+        body = {"tenant": {"id": self.tenant,
+                           "description": "A description ...",
+                           "enabled": True}}
+        resp, content = h.request(url, "POST", body=json.dumps(body),
+                                headers={"Content-Type": "application/json",
+                                         "X-Auth-Token": self.exp_auth_token})
+
+        if int(resp['status']) == 500:
+            self.fail('IDM fault')
+        elif int(resp['status']) == 503:
+            self.fail('Service Not Available')
+        self.assertEqual(401, int(resp['status']))
+
+    def test_tenant_create_expired_token_xml(self):
+        h = httplib2.Http(".cache")
+        resp, content = create_tenant_xml("test_tenant", str(self.auth_token))
+        content = etree.fromstring(content)
+        if int(resp['status']) == 200:
+            self.tenant = content.get('id')
+
+        url = '%stenants' % (URL)
+        body = '<?xml version="1.0" encoding="UTF-8"?> \
+            <tenant xmlns="http://docs.openstack.org/idm/api/v1.0" \
+            enabled="true" id="%s"> \
+            <description>A description...</description> \
+            </tenant>' % self.tenant
+
+        resp, content = h.request(url, "POST", body=body,\
+                                headers={"Content-Type": "application/xml",\
+                                         "X-Auth-Token": self.exp_auth_token,
+                                         "ACCEPT": "application/xml"})
+
+        if int(resp['status']) == 500:
+            self.fail('IDM fault')
+        elif int(resp['status']) == 503:
+            self.fail('Service Not Available')
+        self.assertEqual(401, int(resp['status']))
+
+    def test_tenant_create_missing_token(self):
+        h = httplib2.Http(".cache")
+        resp, content = create_tenant("test_tenant", str(self.auth_token))
+        if int(resp['status']) == 200:
+            self.tenant = content['tenant']['id']
+
+        url = '%stenants' % (URL)
+        body = {"tenant": {"id": self.tenant,
+                           "description": "A description ...",
+                           "enabled": True}}
+        resp, content = h.request(url, "POST", body=json.dumps(body),
+                                headers={"Content-Type": "application/json"})
+
+        if int(resp['status']) == 500:
+            self.fail('IDM fault')
+        elif int(resp['status']) == 503:
+            self.fail('Service Not Available')
+        self.assertEqual(401, int(resp['status']))
+
+    def test_tenant_create_missing_token_xml(self):
+        h = httplib2.Http(".cache")
+        resp, content = create_tenant_xml("test_tenant", str(self.auth_token))
+        content = etree.fromstring(content)
+        if int(resp['status']) == 200:
+            self.tenant = content.get('id')
+
+        url = '%stenants' % (URL)
+
+        body = '<?xml version="1.0" encoding="UTF-8"?> \
+            <tenant xmlns="http://docs.openstack.org/idm/api/v1.0" \
+            enabled="true" id="%s"> \
+            <description>A description...</description> \
+            </tenant>' % self.tenant
+        resp, content = h.request(url, "POST", body=body,\
+                                headers={"Content-Type": "application/xml",
+                                         "ACCEPT": "application/xml"})
+
+        if int(resp['status']) == 500:
+            self.fail('IDM fault')
+        elif int(resp['status']) == 503:
+            self.fail('Service Not Available')
+        self.assertEqual(401, int(resp['status']))
+
+    def test_tenant_create_disabled_token(self):
+        h = httplib2.Http(".cache")
+        resp, content = create_tenant("test_tenant", str(self.auth_token))
+        if int(resp['status']) == 200:
+            self.tenant = content['tenant']['id']
+
+        url = '%stenants' % (URL)
+        body = '{"tenant": { "id": "%s", \
+                "description": "A description ...", "enabled"\
+                :true  } }' % self.tenant
+        resp, content = h.request(url, "POST", body=body,\
+                                headers={"Content-Type": "application/json",\
+                                         "X-Auth-Token": self.disabled_token})
+
+        if int(resp['status']) == 500:
+            self.fail('IDM fault')
+        elif int(resp['status']) == 503:
+            self.fail('Service Not Available')
+        self.assertEqual(403, int(resp['status']))
+
+    def test_tenant_create_disabled_token_xml(self):
+        h = httplib2.Http(".cache")
+        resp, content = create_tenant_xml("test_tenant", str(self.auth_token))
+        content = etree.fromstring(content)
+        if int(resp['status']) == 200:
+            self.tenant = content.get('id')
+
+        url = '%stenants' % (URL)
+        body = '<?xml version="1.0" encoding="UTF-8"?> \
+            <tenant xmlns="http://docs.openstack.org/idm/api/v1.0" \
+            enabled="true" id="%s"> \
+            <description>A description...</description> \
+            </tenant>' % self.tenant
+        resp, content = h.request(url, "POST", body=body,\
+                                headers={"Content-Type": "application/xml",
+                                         "X-Auth-Token": self.disabled_token,
+                                         "ACCEPT": "application/xml"})
+
+        if int(resp['status']) == 500:
+            self.fail('IDM fault')
+        elif int(resp['status']) == 503:
+            self.fail('Service Not Available')
+        self.assertEqual(403, int(resp['status']))
+
+    def test_tenant_create_invalid_token(self):
+        h = httplib2.Http(".cache")
+        resp, content = create_tenant("test_tenant", str(self.auth_token))
+        if int(resp['status']) == 200:
+            self.tenant = content['tenant']['id']
+
+        url = '%stenants' % (URL)
+        body = '{"tenant": { "id": "%s", \
+                "description": "A description ...", "enabled"\
+                :true  } }' % self.tenant
+        resp, content = h.request(url, "POST", body=body,\
+                                headers={"Content-Type": "application/json",\
+                                         "X-Auth-Token": 'nonexsitingtoken'})
+
+        if int(resp['status']) == 500:
+            self.fail('IDM fault')
+        elif int(resp['status']) == 503:
+            self.fail('Service Not Available')
+        self.assertEqual(401, int(resp['status']))
+
+    def test_tenant_create_invalid_token_xml(self):
+        h = httplib2.Http(".cache")
+        resp, content = create_tenant_xml("test_tenant", str(self.auth_token))
+        content = etree.fromstring(content)
+        if int(resp['status']) == 200:
+            self.tenant = content.get('id')
+
+        url = '%stenants' % (URL)
+        body = '<?xml version="1.0" encoding="UTF-8"?> \
+            <tenant xmlns="http://docs.openstack.org/idm/api/v1.0" \
+            enabled="true" id="%s"> \
+            <description>A description...</description> \
+            </tenant>' % self.tenant
+        resp, content = h.request(url, "POST", body=body,\
+                                headers={"Content-Type": "application/xml",\
+                                         "X-Auth-Token": 'nonexsitingtoken',
+                                         "ACCEPT": "application/xml"})
+
+        if int(resp['status']) == 500:
+            self.fail('IDM fault')
+        elif int(resp['status']) == 503:
+            self.fail('Service Not Available')
+        self.assertEqual(401, int(resp['status']))
+
+
+class get_tenants_test(tenant_test):
+
+    def test_get_tenants(self):
+        h = httplib2.Http(".cache")
+        resp, content = create_tenant(self.tenant, str(self.auth_token))
+        url = '%stenants' % (URL)
+        #test for Content-Type = application/json
+        resp, content = h.request(url, "GET", body='{}',\
+                                headers={"Content-Type": "application/json",\
+                                         "X-Auth-Token": self.auth_token})
+        if int(resp['status']) == 500:
+            self.fail('IDM fault')
+        elif int(resp['status']) == 503:
+            self.fail('Service Not Available')
+        self.assertEqual(200, int(resp['status']))
+
+    def test_get_tenants_xml(self):
+        h = httplib2.Http(".cache")
+        resp, content = create_tenant(self.tenant, str(self.auth_token))
+        url = '%stenants' % (URL)
+        #test for Content-Type = application/json
+        resp, content = h.request(url, "GET", body='',\
+                                headers={"Content-Type": "application/xml",\
+                                         "X-Auth-Token": self.auth_token,
+                                         "ACCEPT": "application/xml"})
+        if int(resp['status']) == 500:
+            self.fail('IDM fault')
+        elif int(resp['status']) == 503:
+            self.fail('Service Not Available')
+        self.assertEqual(200, int(resp['status']))
+
+    def test_get_tenants_forbidden_token(self):
+        h = httplib2.Http(".cache")
+        resp, content = create_tenant(self.tenant, str(self.auth_token))
+        url = '%stenants' % (URL)
+        #test for Content-Type = application/json
+        resp, content = h.request(url, "GET", body='{}',\
+                                headers={"Content-Type": "application/json",\
+                                         "X-Auth-Token": self.token})
+        if int(resp['status']) == 500:
+            self.fail('IDM fault')
+        elif int(resp['status']) == 503:
+            self.fail('Service Not Available')
+        self.assertEqual(403, int(resp['status']))
+
+    def test_get_tenants_forbidden_token_xml(self):
+        h = httplib2.Http(".cache")
+        resp, content = create_tenant(self.tenant, str(self.auth_token))
+        url = '%stenants' % (URL)
+        #test for Content-Type = application/json
+        resp, content = h.request(url, "GET", body='',\
+                                headers={"Content-Type": "application/xml",\
+                                         "X-Auth-Token": self.token,
+                                         "ACCEPT": "application/xml"})
+        if int(resp['status']) == 500:
+            self.fail('IDM fault')
+        elif int(resp['status']) == 503:
+            self.fail('Service Not Available')
+        self.assertEqual(403, int(resp['status']))
+
+    def test_get_tenants_exp_token(self):
+        h = httplib2.Http(".cache")
+        resp, content = create_tenant(self.tenant, str(self.auth_token))
+        url = '%stenants' % (URL)
+        #test for Content-Type = application/json
+        resp, content = h.request(url, "GET", body='{}',\
+                                headers={"Content-Type": "application/json",\
+                                         "X-Auth-Token": self.exp_auth_token})
+        if int(resp['status']) == 500:
+            self.fail('IDM fault')
+        elif int(resp['status']) == 503:
+            self.fail('Service Not Available')
+        self.assertEqual(401, int(resp['status']))
+
+    def test_get_tenants_exp_token_xml(self):
+        h = httplib2.Http(".cache")
+        resp, content = create_tenant(self.tenant, str(self.auth_token))
+        url = '%stenants' % (URL)
+        #test for Content-Type = application/json
+        resp, content = h.request(url, "GET", body='',\
+                                headers={"Content-Type": "application/xml",\
+                                         "X-Auth-Token": self.exp_auth_token,
+                                         "ACCEPT": "application/xml"})
+        if int(resp['status']) == 500:
+            self.fail('IDM fault')
+        elif int(resp['status']) == 503:
+            self.fail('Service Not Available')
+        self.assertEqual(401, int(resp['status']))
+
+
+class get_tenant_test(tenant_test):
+
+    def test_get_tenant(self):
+        h = httplib2.Http(".cache")
+        resp, content = create_tenant(self.tenant, str(self.auth_token))
+        url = '%stenants/%s' % (URL, self.tenant)
+        #test for Content-Type = application/json
+        resp, content = h.request(url, "GET", body='{}',\
+                                headers={"Content-Type": "application/json",\
+                                         "X-Auth-Token": self.auth_token})
+        if int(resp['status']) == 500:
+            self.fail('IDM fault')
+        elif int(resp['status']) == 503:
+            self.fail('Service Not Available')
+        self.assertEqual(200, int(resp['status']))
+
+    def test_get_tenant_xml(self):
+        h = httplib2.Http(".cache")
+        resp, content = create_tenant(self.tenant, str(self.auth_token))
+        url = '%stenants/%s' % (URL, self.tenant)
+        #test for Content-Type = application/json
+        resp, content = h.request(url, "GET", body='',\
+                                headers={"Content-Type": "application/xml",\
+                                         "X-Auth-Token": self.auth_token,
+                                         "ACCEPT": "application/xml"})
+        if int(resp['status']) == 500:
+            self.fail('IDM fault')
+        elif int(resp['status']) == 503:
+            self.fail('Service Not Available')
+        self.assertEqual(200, int(resp['status']))
+
+    def test_get_tenant_bad(self):
+        h = httplib2.Http(".cache")
+        resp, content = create_tenant(self.tenant, str(self.auth_token))
+        url = '%stenants/%s' % (URL, 'tenant_bad')
+        #test for Content-Type = application/json
+        resp, content = h.request(url, "GET", body='{',\
+                                headers={"Content-Type": "application/json",\
+                                         "X-Auth-Token": self.auth_token})
+        if int(resp['status']) == 500:
+            self.fail('IDM fault')
+        elif int(resp['status']) == 503:
+            self.fail('Service Not Available')
+        self.assertEqual(404, int(resp['status']))
+
+    def test_get_tenant_bad_xml(self):
+        h = httplib2.Http(".cache")
+        resp, content = create_tenant(self.tenant, str(self.auth_token))
+        url = '%stenants/%s' % (URL, 'tenant_bad')
+        #test for Content-Type = application/json
+        resp, content = h.request(url, "GET", body='{',\
+                                headers={"Content-Type": "application/xml",\
+                                         "X-Auth-Token": self.auth_token,
+                                         "ACCEPT": "application/xml"})
+        if int(resp['status']) == 500:
+            self.fail('IDM fault')
+        elif int(resp['status']) == 503:
+            self.fail('Service Not Available')
+        self.assertEqual(404, int(resp['status']))
+
+    def test_get_tenant_not_found(self):
+        h = httplib2.Http(".cache")
+        resp, content = create_tenant(self.tenant, str(self.auth_token))
+        url = '%stenants/NonexistingID' % (URL)
+        #test for Content-Type = application/json
+        resp, content = h.request(url, "GET", body='{}',\
+                                headers={"Content-Type": "application/json",\
+                                         "X-Auth-Token": self.auth_token})
+        if int(resp['status']) == 500:
+            self.fail('IDM fault')
+        elif int(resp['status']) == 503:
+            self.fail('Service Not Available')
+        self.assertEqual(404, int(resp['status']))
+
+    def test_get_tenant_not_found_xml(self):
+        h = httplib2.Http(".cache")
+        resp, content = create_tenant(self.tenant, str(self.auth_token))
+        url = '%stenants/NonexistingID' % (URL)
+        #test for Content-Type = application/json
+        resp, content = h.request(url, "GET", body='',\
+                                headers={"Content-Type": "application/xml",\
+                                         "X-Auth-Token": self.auth_token,
+                                         "ACCEPT": "application/xml"})
+        if int(resp['status']) == 500:
+            self.fail('IDM fault')
+        elif int(resp['status']) == 503:
+            self.fail('Service Not Available')
+        self.assertEqual(404, int(resp['status']))
+
+
+class update_tenant_test(tenant_test):
+
+    def test_update_tenant(self):
+        h = httplib2.Http(".cache")
+        resp, content = create_tenant(self.tenant, str(self.auth_token))
+        url = '%stenants/%s' % (URL, self.tenant)
+        data = '{"tenant": { "description": "A NEW description..." ,\
+                "enabled":true }}'
+        #test for Content-Type = application/json
+        resp, content = h.request(url, "PUT", body=data,\
+                                headers={"Content-Type": "application/json",\
+                                         "X-Auth-Token": self.auth_token})
+        body = json.loads(content)
+        if int(resp['status']) == 500:
+            self.fail('IDM fault')
+        elif int(resp['status']) == 503:
+            self.fail('Service Not Available')
+        self.assertEqual(200, int(resp['status']))
+        self.assertEqual(int(self.tenant), int(body['tenant']['id']))
+        self.assertEqual('A NEW description...', \
+                         body['tenant']['description'])
+
+    def test_update_tenant_xml(self):
+        h = httplib2.Http(".cache")
+        resp, content = create_tenant_xml(self.tenant, str(self.auth_token))
+        url = '%stenants/%s' % (URL, self.tenant)
+        data = '<?xml version="1.0" encoding="UTF-8"?> \
+             <tenant xmlns="http://docs.openstack.org/idm/api/v1.0" \
+             enabled="true"> \
+             <description>A NEW description...</description> \
+             </tenant>'
+
+        #test for Content-Type = application/json
+        resp, content = h.request(url, "PUT", body=data,\
+                                headers={"Content-Type": "application/xml",\
+                                         "X-Auth-Token": self.auth_token,
+                                         "ACCEPT": "application/xml"})
+        body = etree.fromstring(content)
+        desc = body.find("{http://docs.openstack.org/idm/api/v1.0}description")
+        if int(resp['status']) == 500:
+            self.fail('IDM fault')
+        elif int(resp['status']) == 503:
+            self.fail('Service Not Available')
+        self.assertEqual(200, int(resp['status']))
+        self.assertEqual(int(self.tenant), int(body.get('id')))
+        self.assertEqual('A NEW description...', \
+                         desc.text)
+
+    def test_update_tenant_bad(self):
+        h = httplib2.Http(".cache")
+        resp, content = create_tenant(self.tenant, str(self.auth_token))
+        url = '%stenants/%s' % (URL, self.tenant)
+        data = '{"tenant": { "description_bad": "A NEW description...",\
+                "enabled":true  }}'
+        #test for Content-Type = application/json
+
+        resp, content = h.request(url, "PUT", body=data,\
+                                headers={"Content-Type": "application/json",\
+                                         "X-Auth-Token": self.auth_token})
+        if int(resp['status']) == 500:
+            self.fail('IDM fault')
+        elif int(resp['status']) == 503:
+            self.fail('Service Not Available')
+        self.assertEqual(400, int(resp['status']))
+
+    def test_update_tenant_bad_xml(self):
+        h = httplib2.Http(".cache")
+        resp, content = create_tenant(self.tenant, str(self.auth_token))
+        url = '%stenants/%s' % (URL, self.tenant)
+        data = '<?xml version="1.0" encoding="UTF-8"?> \
+             <tenant xmlns="http://docs.openstack.org/idm/api/v1.0" \
+             enabled="true"> \
+             <description_bad>A NEW description...</description> \
+             </tenant>'
+        #test for Content-Type = application/json
+        resp, content = h.request(url, "PUT", body=data,\
+                                headers={"Content-Type": "application/xml",\
+                                         "X-Auth-Token": self.auth_token,
+                                         "ACCEPT": "application/xml"})
+        if int(resp['status']) == 500:
+            self.fail('IDM fault')
+        elif int(resp['status']) == 503:
+            self.fail('Service Not Available')
+        self.assertEqual(400, int(resp['status']))
+
+    def test_update_tenant_not_found(self):
+        h = httplib2.Http(".cache")
+        resp, content = create_tenant(self.tenant, str(self.auth_token))
+        url = '%stenants/NonexistingID' % (URL)
+        data = '{"tenant": { "description": "A NEW description...",\
+                "enabled":true  }}'
+        #test for Content-Type = application/json
+        resp, content = h.request(url, "GET", body=data,\
+                                headers={"Content-Type": "application/json",\
+                                         "X-Auth-Token": self.auth_token})
+        if int(resp['status']) == 500:
+            self.fail('IDM fault')
+        elif int(resp['status']) == 503:
+            self.fail('Service Not Available')
+        self.assertEqual(404, int(resp['status']))
+
+    def test_update_tenant_not_found_xml(self):
+        h = httplib2.Http(".cache")
+        resp, content = create_tenant(self.tenant, str(self.auth_token))
+        url = '%stenants/NonexistingID' % (URL)
+        data = '<?xml version="1.0" encoding="UTF-8"?> \
+             <tenant xmlns="http://docs.openstack.org/idm/api/v1.0" \
+             enabled="true"> \
+             <description_bad>A NEW description...</description> \
+             </tenant>'
+        #test for Content-Type = application/json
+        resp, content = h.request(url, "GET", body=data,\
+                                headers={"Content-Type": "application/xml",\
+                                         "X-Auth-Token": self.auth_token,
+                                         "ACCEPT": "application/xml"})
+        if int(resp['status']) == 500:
+            self.fail('IDM fault')
+        elif int(resp['status']) == 503:
+            self.fail('Service Not Available')
+        self.assertEqual(404, int(resp['status']))
+
+
+class delete_tenant_test(tenant_test):
+
+    def test_delete_tenant_not_found(self):
+        #resp,content=create_tenant("test_tenant_delete", str(self.auth_token))
+        resp, content = delete_tenant("test_tenant_delete111", \
+                                        str(self.auth_token))
+        self.assertEqual(404, int(resp['status']))
+
+    def test_delete_tenant_not_found_xml(self):
+        #resp,content=create_tenant("test_tenant_delete", str(self.auth_token))
+        resp, content = delete_tenant_xml("test_tenant_delete111", \
+                                            str(self.auth_token))
+        self.assertEqual(404, int(resp['status']))
+
+    def test_delete_tenant(self):
+        resp, content = create_tenant("test_tenant_delete", \
+                                    str(self.auth_token))
+        resp, content = delete_tenant("test_tenant_delete", \
+                                        str(self.auth_token))
+        self.assertEqual(204, int(resp['status']))
+
+    def test_delete_tenant_xml(self):
+        resp, content = create_tenant_xml("test_tenant_delete", \
+                                          str(self.auth_token))
+        resp, content = delete_tenant_xml("test_tenant_delete", \
+                                            str(self.auth_token))
+        self.assertEqual(204, int(resp['status']))
+
+
+class ResponseContentTypeTest(unittest.TestCase):
+    
+    def get_version(accept='', extension=''):
+        h = httplib2.Http(".cache")
+        hdrs = {}
+        url = URL
+        if extension:
+            url += extension
+        elif accept:
+            hdrs['Accept'] = accept
+        return h.request(url, "GET", headers=hdrs)
+
+    def test_getting_xml_by_header(self):
+        identity.request.header['Accept'] = 'application/xml'
+        self.assertEqual(True, identity.is_xml_response())
+
+    def test_getting_json_by_header(self):
+        identity.request.header['Accept'] = 'application/json'
+        self.assertFalse(identity.is_xml_response())
+
+    def test_getting_xml_by_extension(self):
+        identity.request.url = identity.URL + '.xml'
+        self.assertEqual(True, identity.is_xml_response())
+
+    def test_getting_json_by_extension(self):
+        identity.request.url = identity.URL + '.json'
+        self.assertFalse(identity.is_xml_response())
+
+    def test_getting_json_by_default(self):
+        self.assertFalse(identity.is_xml_response())
+
+
+if __name__ == '__main__':
+    unittest.main()